--- conflicted
+++ resolved
@@ -105,22 +105,14 @@
 <br /><br />
 - add "synth.volenv" a setting for volume envelope processing
 - add "midi.autoconnect" a setting for automatically connecting fluidsynth to available MIDI input ports
-<<<<<<< HEAD
-- add support for polyphonic key pressure events, see fluid_event_key_pressure()
-=======
-- add support for polyonic key pressure events, see fluid_event_key_pressure() and fluid_synth_key_pressure()
->>>>>>> e4972c50
+- add support for polyphonic key pressure events, see fluid_event_key_pressure() and fluid_synth_key_pressure()
 - add fluid_synth_add_default_mod() and fluid_synth_remove_default_mod() for manipulating default modulators
 - add individual reverb setters: fluid_synth_set_reverb_roomsize(), fluid_synth_set_reverb_damp(), fluid_synth_set_reverb_width(), fluid_synth_set_reverb_level()
 - add individual chorus setters: fluid_synth_set_chorus_nr(), fluid_synth_set_chorus_level(), fluid_synth_set_chorus_speed(), fluid_synth_set_chorus_depth(), fluid_synth_set_chorus_type()
 - introduce a separate data type for sequencer client IDs: #fluid_seq_id_t
 - add file callback struct to _fluid_sfloader_t and expose new_fluid_defsfloader() to enable soundfont loading from memory ( see fluid_sfload_mem.c )
-<<<<<<< HEAD
+- add seek support to midi-player, see fluid_player_seek()
 - expose functions to manipulate the ladspa effects unit (see ladspa.h)
-
-=======
-- add seek support to midi-player, see fluid_player_seek()
->>>>>>> e4972c50
 
 \section NewIn1_1_9 Whats new in 1.1.9?
 
