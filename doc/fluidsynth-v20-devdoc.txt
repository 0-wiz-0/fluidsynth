/*!
\mainpage FluidSynth 2.1 Developer Documentation
\author Peter Hanappe
\author Conrad Berhörster
\author Antoine Schmitt
\author Pedro López-Cabanillas
\author Josh Green
\author David Henningsson
\author Tom Moebert
\author Copyright &copy; 2003-2020 Peter Hanappe, Conrad Berhörster, Antoine Schmitt, Pedro López-Cabanillas, Josh Green, David Henningsson, Tom Moebert
\version Revision 2.1.4
\date 2020-07-05

All the source code examples in this document are in the public domain; you can use them as you please. This document is licensed under the Creative Commons Attribution-Share Alike 3.0 Unported License. To view a copy of this license, visit http://creativecommons.org/licenses/by-sa/3.0/ . The FluidSynth library is distributed under the GNU Lesser General Public License. A copy of the GNU Lesser General Public License is contained in the FluidSynth package; if not, visit http://www.gnu.org/licenses/old-licenses/lgpl-2.1.txt or write to the Free Software Foundation, Inc., 51 Franklin Street, Fifth Floor, Boston, MA 02110-1301 USA.

\section Abstract

<a href="http://www.fluidsynth.org">FluidSynth</a> is a software synthesizer based on the <a href="http://en.wikipedia.org/wiki/SoundFont">SoundFont 2</a> specifications. The synthesizer is available as a shared object that can easily be reused in any application that wants to use wave-table synthesis. This document explains the basic usage of FluidSynth. Some of the more advanced features are not yet discussed but will be added in future versions.

\section Contents Table of Contents

- \ref Disclaimer
- \ref Introduction
<<<<<<< HEAD
- \ref NewIn2_2_0
=======
- \ref NewIn2_1_4
>>>>>>> 459949a6
- \ref NewIn2_1_1
- \ref NewIn2_1_0
- \ref NewIn2_0_8
- \ref NewIn2_0_7
- \ref NewIn2_0_6
- \ref NewIn2_0_5
- \ref NewIn2_0_3
- \ref NewIn2_0_2
- \ref NewIn2_0_0
- \ref CreatingSettings
- \ref CreatingSynth
- \ref CreatingAudioDriver
- \ref UsingSynth
- \ref LoadingSoundfonts
- \ref SendingMIDI
- \ref RealtimeMIDI
- \ref MIDIPlayer
- \ref FileRenderer
- \ref MIDIPlayerMem
- \ref MIDIRouter
- \ref Sequencer
- \ref Shell
- \ref Multi-channel
- \ref synth-context
- \ref Advanced

\section Disclaimer

This documentation may be partly incomplete. As always, the source code is the final reference.

SoundFont(R) is a registered trademark of E-mu Systems, Inc.

\section Introduction

What is FluidSynth?

- FluidSynth is a software synthesizer based on the SoundFont 2 specifications. The synthesizer is available as a shared object (a concept also named Dynamic Linking Library, or DLL) that can be easily reused in any application for wave-table synthesis. This document explains the basic usage of FluidSynth.

- FluidSynth provides a Command Line Interface program ready to be used from the console terminal, offering most of the library functionalities to end users, among them the ability of render and play Standard MIDI Files, receive real-time MIDI events from external hardware ports and other applications, perform advanced routing of such events, enabling at the same time a local shell as well as a remote server commands interface.

- FluidSynth is an API (Application Programming Interface) relieving programmers from a lot of details of reading SoundFont and MIDI events and files, and sending the digital audio output to a Sound Card. These tasks can be accomplished using a small set of functions. This document explains most of the API functions and gives short examples about them.

- FluidSynth uses instrument samples contained in standard SF2 (SoundFont 2) files, having a file structure based on the RIFF format. The specification is publicly available on the internet, but most users don't need to know any details of the format.

- FluidSynth can easily be embedded in an application. It has a main header file, fluidsynth.h, and one dynamically linkable library. FluidSynth runs on Linux, Mac OS X, and the Windows platforms, and support for OS/2 and OpenSolaris is experimental. It has audio and midi drivers for all mentioned platforms but you can use it with your own drivers if your application already handles MIDI and audio input/output. This document explains the basic usage of FluidSynth and provides examples that you can reuse. 

- FluidSynth is open source, in active development. For more details, take a look at http://www.fluidsynth.org

<<<<<<< HEAD
\section NewIn2_2_0 What's new in 2.2.0?

- #fluid_file_callbacks_t now uses <code>long long</code> as file-offset type (see #fluid_long_long_t). This is a breaking change, which allows to load SoundFonts bigger than 2GiB on Windows. This change required to bump fluidsynth's SOVERSION.
- The sequencer has received a major revisal. For you that means:
  - The sequencer's queue no longer blocks the synthesizer thread, due to being busy arranging its events internally.
  - Events that share the same tick was given a new, documented order, see fluid_sequencer_send_at().
  - The sequencer's scale can now be used for arbitrary tempo changes. Previously, the scale of the sequencer was limited to 1000. The only limitation now is >0.
=======

\section NewIn2_1_4 What's new in 2.1.4?

- a regression introduced in 2.1.3 broke fluid_synth_start() for DLS presets
>>>>>>> 459949a6

\section NewIn2_1_1 What's new in 2.1.1?

- requirements for explicit sequencer client unregistering have been relaxed: delete_fluid_sequencer() now correctly frees any registered sequencer clients (clients can still be explicitly unregistered)
- using the sequencer with the system timer as timing source has been deprecated

\section NewIn2_1_0 What's new in 2.1.0?

- <span style="color:red">refrain from using fluid_synth_set_sample_rate()</span>
- <a href="www.fluidsynth.org/api/fluidsettings.xml#synth.sample-rate">synth.sample-rate</a> is no real-time setting anymore, see note about fluid_synth_set_sample_rate()
- new reverb engine
- chorus is now stereophonic
- smallest allowed chorus speed is now 0.1 Hz (previously 0.29 Hz)
- the following audio drivers were added:
  - opensles
  - oboe
  - sdl2
  - waveout

\section NewIn2_0_8 What's new in 2.0.8?

- fluid_sample_set_sound_data() caused broken sound when copying sample data

\section NewIn2_0_7 What's new in 2.0.7?

- fluid_free() has been added to allow proper deallocation by programming languages other than C/C++

\section NewIn2_0_6 What's new in 2.0.6?

- the MIDI player did not emit any audio when calling fluid_player_play() after fluid_player_stop()

\section NewIn2_0_5 What's new in 2.0.5?

- fluid_synth_process() omitted audio samples when called with arbitrary sample counts that were not a multiple of fluid_synth_get_internal_bufsize()
- fluid_synth_sfunload() was not releasing sample buffers of SoundFont3 files if <a href="fluidsettings.xml#synth.dynamic-sample-loading">"synth.dynamic-sample-loading"</a> was set to FALSE

\section NewIn2_0_3 What's new in 2.0.3?

- fix incorrect behaviour of fluid_sample_set_sound_data()
- add missing getters for midi events:
  - fluid_midi_event_get_text()
  - fluid_midi_event_get_lyrics()

\section NewIn2_0_2 What's new in 2.0.2?

- fluid_synth_error() has been deprecated, use fluid_set_log_function() to interfere log messages

\section NewIn2_0_0 What's new in 2.0.0?

FluidSynths major version was bumped. The API was reworked, deprecated functions were removed.

<strong><span style="color:red">Important changes that may not result in a compilation error but may cause your app to misbehave:</span></strong>

- all public \c fluid_settings_* functions that return an integer which is not meant to be interpreted as bool consistently return either FLUID_OK or FLUID_FAILED
- fluid_settings_setstr() cannot be used to set integer (toggle) settings with "yes" or "no" values anymore. Use fluid_settings_setint() instead, for example: <br /><code>fluid_settings_setint(settings, "synth.reverb.active", 0)</code> instead of <code>fluid_settings_setstr(settings, "synth.reverb.active", "no")</code>
- <span style="text-decoration:line-through;">explicit client unregistering is required for fluid_sequencer_register_client() and fluid_sequencer_register_fluidsynth()</span> (since fluidsynth 2.1.1 not required anymore, but still recommend)
- all public functions consistently receive signed integers for soundfont ids, bank and program numbers
- use unique device names for the "audio.portaudio.device" setting
- fluid_synth_process() received a new more flexible implementation, but now requires zeroed-out sample buffers

<strong>Other changes in FluidSynth 2.0.0 concerning developers:</strong>

- all public \c delete_* functions return void and are safe when called with NULL
- the shell command handler was decoupled internally, as a consequence the param list of new_fluid_server() and new_fluid_cmd_handler() was adapted
- \c fluid_settings_set* functions no longer silently register unknown settings but return an error instead
- reverb: roomsize is now limited to an upper threshold of 1.0 to avoid exponential volume increase
- rename \c fluid_mod_new() and \c fluid_mod_delete() to match naming conventions: new_fluid_mod() and delete_fluid_mod()
- rename chorus getters to match naming conventions: fluid_synth_get_chorus_speed() and fluid_synth_get_chorus_depth()
- fluid_synth_remove_sfont() returns FLUID_OK or FLUID_FAILED
- introduce a separate data type for sequencer client IDs: #fluid_seq_id_t
- fluid_get_userconf() has been implemented for Windows

<strong>New Features and API additions:</strong>

- add <a href="fluidsettings.xml#midi.autoconnect">"midi.autoconnect"</a> a setting for automatically connecting fluidsynth to available MIDI input ports
- add <a href="fluidsettings.xml#synth.overflow.important">"synth.overflow.important"</a> and <a href="fluidsettings.xml#synth.overflow.important-channels">"synth.overflow.important-channels"</a> settings to take midi channels during overflow calculation into account that are considered to be "important"
- add <a href="fluidsettings.xml#synth.dynamic-sample-loading">"synth.dynamic-sample-loading"</a> a setting for enabling on demand sample loading
- add support for polyphonic key pressure events, see fluid_event_key_pressure() and fluid_synth_key_pressure()
- add fluid_synth_add_default_mod() and fluid_synth_remove_default_mod() for manipulating default modulators
- add individual reverb setters: fluid_synth_set_reverb_roomsize(), fluid_synth_set_reverb_damp(), fluid_synth_set_reverb_width(), fluid_synth_set_reverb_level()
- add individual chorus setters: fluid_synth_set_chorus_nr(), fluid_synth_set_chorus_level(), fluid_synth_set_chorus_speed(), fluid_synth_set_chorus_depth(), fluid_synth_set_chorus_type()
- add realtime settings for <a href="fluidsettings.xml#synth.reverb.damp">reverb</a> and <a href="fluidsettings.xml#synth.chorus.depth">chorus</a> parameters
- add seek support to midi-player, see fluid_player_seek()
- expose functions to manipulate the ladspa effects unit (see ladspa.h)
- add support for text and lyrics midi events, see fluid_midi_event_set_lyrics() and fluid_midi_event_set_text()
- complete rewrite of the soundfont loader API, see sfont.h
  - support for 24 bit audio samples, see fluid_sample_set_sound_data()
  - expose new_fluid_defsfloader() to support loading soundfonts from memory, see fluid_sfloader_set_callbacks() and <a href="fluidsynth_sfload_mem_8c-example.html">fluidsynth_sfload_mem.c</a>
  - remove these structs from the public API and provide proper getter and setter functions instead:
    - struct _fluid_sfloader_t
    - struct _fluid_sample_t
    - struct _fluid_sfont_t
    - struct _fluid_preset_t
- add an additional general-purpose IIR filter, see fluid_synth_set_custom_filter()
- add a custom sinusoidal modulator mapping function, see #FLUID_MOD_SIN
- implement polymono support according to MIDI specs:
  - add basic channel support, see fluid_synth_reset_basic_channel(), fluid_synth_set_basic_channel(), fluid_synth_get_basic_channel()
  - implement MIDI modes Omni On, Omni Off, Poly, Mono, see #fluid_basic_channel_modes
  - implement portamento control, see fluid_synth_set_portamento_mode(), fluid_synth_get_portamento_mode()
  - implement legato control, see fluid_synth_set_legato_mode(), fluid_synth_get_legato_mode()
  - implement breath control, see fluid_synth_set_breath_mode(), fluid_synth_get_breath_mode()

<strong>API cleanups:</strong>
  
- the ramsfont has been removed, because it is unmaintained and believed to be unused; please get in touch with the mailing list if you still need it
- remove deprecated fluid_synth_get_channel_info() in favour of fluid_synth_get_program() and fluid_synth_get_channel_preset()
- remove deprecated fluid_settings_getstr()
- remove deprecated fluid_synth_set_midi_router(), instead supply the midi-router instance when creating a command handler with new_fluid_cmd_handler()
- remove deprecated fluid_get_hinstance() and fluid_set_hinstance() (dsound driver now uses the desktop window)
- remove deprecated fluid_synth_create_key_tuning(), use fluid_synth_activate_key_tuning(synth, bank, prog, name, pitch, FALSE) instead
- remove deprecated fluid_synth_create_octave_tuning(), use fluid_synth_activate_octave_tuning(synth, bank, prog, name, pitch, FALSE) instead
- remove deprecated fluid_synth_select_tuning(), use fluid_synth_activate_tuning(synth, chan, bank, prog, FALSE) instead
- remove deprecated fluid_synth_reset_tuning(), use fluid_synth_deactivate_tuning(synth, chan, FALSE) instead
- remove deprecated FLUID_HINT_INTEGER
- remove deprecated fluid_synth_set_gen2() as there doesn't seem to be a use case for absolute generator values
- remove deprecated "synth.parallel-render" setting
- remove obsolete "audio.[out|in]put-channels" settings
- remove unimplemented "synth.dump" setting
- remove fluid_cmd_handler_register() and fluid_cmd_handler_unregister() from public API, as they seem to be unused downstream
- remove misspelled FLUID_SEQ_PITCHWHHELSENS macro
- remove struct _fluid_mod_t from public API, use the getters and setters of mod.h instead
- remove struct _fluid_gen_t, fluid_gen_set_default_values() and enum fluid_gen_flags from public API
- remove macros fluid_sfont_get_id() and fluid_sample_refcount() from public API
- remove FLUID_NUM_MOD macro from public API
- remove the following deprecated enum values from public API:
  - GEN_LAST
  - LAST_LOG_LEVEL
  - FLUID_SEQ_LASTEVENT
  - FLUID_MIDI_ROUTER_RULE_COUNT


\section CreatingSettings Creating and changing the settings

Before you can use the synthesizer, you have to create a settings object. The settings objects is used by many components of the FluidSynth library. It gives a unified API to set the parameters of the audio drivers, the midi drivers, the synthesizer, and so forth. A number of default settings are defined by the current implementation.

All settings have a name that follows the "dotted-name" notation. For example, "synth.polyphony" refers to the number of voices (polyphony) allocated by the synthesizer. The settings also have a type. There are currently three types: strings, numbers (double floats), and integers. You can change the values of a setting using the fluid_settings_setstr(), fluid_settings_setnum(), and fluid_settings_setint() functions. For example: 

\code
#include <fluidsynth.h>

int main(int argc, char** argv) 
{
    fluid_settings_t* settings = new_fluid_settings();
    fluid_settings_setint(settings, "synth.polyphony", 128);
    /* ... */
    delete_fluid_settings(settings);
    return 0;
}
\endcode

The API contains the functions to query the type, the current value, the default value, the range and the "hints" of a setting. The range is the minimum and maximum value of the setting. The hints gives additional information about a setting. For example, whether a string represents a filename. Or whether a number should be interpreted on on a logarithmic scale. Check the settings.h API documentation for a description of all functions. 

\section CreatingSynth Creating the synthesizer

To create the synthesizer, you pass it the settings object, as in the following example: 

\code
#include <fluidsynth.h>

int main(int argc, char** argv) 
{
    fluid_settings_t* settings;
    fluid_synth_t* synth;
    settings = new_fluid_settings();
    synth = new_fluid_synth(settings);

    /* Do useful things here */

    delete_fluid_synth(synth);
    delete_fluid_settings(settings);
    return 0;
}
\endcode

For a full list of available <strong>synthesizer settings</strong>, please refer to <a href="fluidsettings.xml" target="_blank"><b>FluidSettings Documentation</b></a>.



\section CreatingAudioDriver Creating the Audio Driver

The synthesizer itself does not write any audio to the audio output. This allows application developers to manage the audio output themselves if they wish. The next section describes the use of the synthesizer without an audio driver in more detail.

Creating the audio driver is straightforward: set the <code>audio.driver</code> settings and create the driver object. Because the FluidSynth has support for several audio systems, you may want to change which one you want to use. The list below shows the audio systems that are currently supported. It displays the name, as used by the fluidsynth library, and a description. 

- jack: JACK Audio Connection Kit (Linux, Mac OS X, Windows)
- alsa: Advanced Linux Sound Architecture (Linux)
- oss: Open Sound System (Linux, Unix)
- pulseaudio: PulseAudio (Linux, Mac OS X, Windows)
- coreaudio: Apple CoreAudio (Mac OS X)
- dsound: Microsoft DirectSound (Windows)
- portaudio: PortAudio Library (Mac OS 9 & X, Windows, Linux)
- sndman: Apple SoundManager (Mac OS Classic)
- dart: DART sound driver (OS/2)
- opensles: OpenSL ES (Android)
- oboe: Oboe (Android)
- waveout: Microsoft WaveOut, alternative to DirectSound (Windows CE x86, Windows Mobile 2003 for ARMv5, Windows 98 SE, Windows NT 4.0, Windows XP and later)
- file: Driver to output audio to a file
- sdl2*: Simple DirectMedia Layer (Linux, Windows, Mac OS X, iOS, Android, FreeBSD, Haiku, etc.)

The default audio driver depends on the settings with which FluidSynth was compiled. You can get the default driver with fluid_settings_getstr_default(). To get the list of available drivers use the fluid_settings_foreach_option() function. Finally, you can set the driver with fluid_settings_setstr(). In most cases, the default driver should work out of the box. 

Additional options that define the audio quality and latency are "audio.sample-format", "audio.period-size", and "audio.periods". The details are described later. 

You create the audio driver with the new_fluid_audio_driver() function. This function takes the settings and synthesizer object as arguments. For example: 

\code
void init() 
{
    fluid_settings_t* settings;
    fluid_synth_t* synth;
    fluid_audio_driver_t* adriver;
    settings = new_fluid_settings();

    /* Set the synthesizer settings, if necessary */
    synth = new_fluid_synth(settings);

    fluid_settings_setstr(settings, "audio.driver", "jack");
    adriver = new_fluid_audio_driver(settings, synth);
}
\endcode

As soon as the audio driver is created, it will start playing. The audio driver creates a separate thread that uses the synthesizer object to generate the audio.
 
There are a number of general audio driver settings. The audio.driver settings define the audio subsystem that will be used. The audio.periods and audio.period-size settings define the latency and robustness against scheduling delays. There are additional settings for the audio subsystems used. For a full list of available <strong>audio driver settings</strong>, please refer to <a href="fluidsettings.xml" target="_blank"><strong>FluidSettings Documentation</strong></a>.

<strong>*Note:</strong> In order to use sdl2 as audio driver, the application is responsible for initializing SDL (e.g. with SDL_Init()). This must be done <strong>before</strong> the first call to <code>new_fluid_settings()</code>! Also make sure to call SDL_Quit() after all fluidsynth instances have been destroyed.

\section UsingSynth Using the synthesizer without an audio driver

It is possible to use the synthesizer object without creating an audio driver. This is desirable if the application using FluidSynth manages the audio output itself. The synthesizer has several API functions that can be used to obtain the audio output: 

fluid_synth_write_s16() fills two buffers (left and right channel) with samples coded as signed 16 bits (the endian-ness is machine dependent). fluid_synth_write_float() fills a left and right audio buffer with 32 bits floating point samples. The function fluid_synth_process() is the generic interface for synthesizing audio, which is also capable of multi channel audio output.

\section LoadingSoundfonts Loading and managing SoundFonts

Before any sound can be produced, the synthesizer needs a SoundFont.

SoundFonts are loaded with the fluid_synth_sfload() function. The function takes the path to a SoundFont file and a boolean to indicate whether the presets of the MIDI channels should be updated after the SoundFont is loaded. When the boolean value is TRUE, all MIDI channel bank and program numbers will be refreshed, which may cause new instruments to be selected from the newly loaded SoundFont.

The synthesizer can load any number of SoundFonts. The loaded SoundFonts are treated as a stack, where each new loaded SoundFont is placed at the top of the stack. When selecting presets by bank and program numbers, SoundFonts are searched beginning at the top of the stack. In the case where there are presets in different SoundFonts with identical bank and program numbers, the preset from the most recently loaded SoundFont is used. The fluid_synth_program_select() can be used for unambiguously selecting a preset or bank offsets could be applied to each SoundFont with fluid_synth_set_bank_offset(), to try and ensure that each preset has unique bank and program numbers.

The fluid_synth_sfload() function returns the unique identifier of the loaded SoundFont, or -1 in case of an error. This identifier is used in subsequent management functions: fluid_synth_sfunload() removes the SoundFont, fluid_synth_sfreload() reloads the SoundFont. When a SoundFont is reloaded, it retains it's ID and position on the SoundFont stack.

Additional API functions are provided to get the number of loaded SoundFonts and to get a pointer to the SoundFont. 

\section SendingMIDI Sending MIDI Events

Once the synthesizer is up and running and a SoundFont is loaded, most people will want to do something useful with it. Make noise, for example. MIDI messages can be sent using the fluid_synth_noteon(), fluid_synth_noteoff(), fluid_synth_cc(), fluid_synth_pitch_bend(), fluid_synth_pitch_wheel_sens(), and fluid_synth_program_change() functions. For convenience, there's also a fluid_synth_bank_select() function (the bank select message is normally sent using a control change message). 

The following example show a generic graphical button that plays a note when clicked: 

\code
class SoundButton : public SomeButton
{
public:	

    SoundButton() : SomeButton() {
        if (!_synth) {
            initSynth();
        }
    }

    static void initSynth() {
        _settings = new_fluid_settings();
        _synth = new_fluid_synth(_settings);
        _adriver = new_fluid_audio_driver(_settings, _synth);
    }

    /* ... */

    virtual int handleMouseDown(int x, int y) {
        /* Play a note on key 60 with velocity 100 on MIDI channel 0 */
        fluid_synth_noteon(_synth, 0, 60, 100);
    }

    virtual int handleMouseUp(int x, int y) {
        /* Release the note on key 60 */
        fluid_synth_noteoff(_synth, 0, 60);
    }

protected:

    static fluid_settings_t* _settings;
    static fluid_synth_t* _synth;
    static fluid_audio_driver_t* _adriver;
};
\endcode

\section RealtimeMIDI Creating a Real-time MIDI Driver

FluidSynth can process real-time MIDI events received from hardware MIDI ports or other applications. To do so, the client must create a MIDI input driver. It is a very similar process to the creation of the audio driver: you initialize some properties in a settings instance and call the new_fluid_midi_driver() function providing a callback function that will be invoked when a MIDI event is received. The following MIDI drivers are currently supported:

- jack: JACK Audio Connection Kit MIDI driver (Linux, Mac OS X)
- oss: Open Sound System raw MIDI (Linux, Unix)
- alsa_raw: ALSA raw MIDI interface (Linux)
- alsa_seq: ALSA sequencer MIDI interface (Linux)
- winmidi: Microsoft Windows MM System (Windows)
- midishare: MIDI Share (Linux, Mac OS X)
- coremidi: Apple CoreMIDI (Mac OS X)

\code
#include <fluidsynth.h>

int handle_midi_event(void* data, fluid_midi_event_t* event)
{
    printf("event type: %d\n", fluid_midi_event_get_type(event));
}

int main(int argc, char** argv)
{
    fluid_settings_t* settings;
    fluid_midi_driver_t* mdriver;
    settings = new_fluid_settings();
    mdriver = new_fluid_midi_driver(settings, handle_midi_event, NULL);
    /* ... */    
    delete_fluid_midi_driver(mdriver);
    return 0;
}
\endcode

There are a number of general MIDI driver settings. The midi.driver setting
defines the MIDI subsystem that will be used. There are additional settings for
the MIDI subsystems used. For a full list of available <strong>midi driver settings</strong>, please refer to <a href="fluidsettings.xml" target="_blank"><strong>FluidSettings Documentation</strong></a>.



\section MIDIPlayer Loading and Playing a MIDI file

FluidSynth can be used to play MIDI files, using the MIDI File Player interface. It follows a high level implementation, though its implementation is currently incomplete. After initializing the synthesizer, create the player passing the synth instance to new_fluid_player(). Then, you can add some SMF file names to the player using fluid_player_add(), and finally call fluid_player_play() to start the playback. You can check if the player has finished by calling fluid_player_get_status(), or wait for the player to terminate using fluid_player_join().

\code
#include <fluidsynth.h>

int main(int argc, char** argv) 
{
    int i;
    fluid_settings_t* settings;
    fluid_synth_t* synth;
    fluid_player_t* player;
    fluid_audio_driver_t* adriver;
    settings = new_fluid_settings();
    synth = new_fluid_synth(settings);
    player = new_fluid_player(synth);
    /* process command line arguments */
    for (i = 1; i < argc; i++) {
        if (fluid_is_soundfont(argv[i])) {
           fluid_synth_sfload(synth, argv[1], 1);
        }
        if (fluid_is_midifile(argv[i])) {
            fluid_player_add(player, argv[i]);
        }
    }
    /* start the synthesizer thread */
    adriver = new_fluid_audio_driver(settings, synth);
    /* play the midi files, if any */
    fluid_player_play(player);
    /* wait for playback termination */
    fluid_player_join(player);
    /* cleanup */
    delete_fluid_audio_driver(adriver);
    delete_fluid_player(player);
    delete_fluid_synth(synth);
    delete_fluid_settings(settings);
    return 0;
}
\endcode


A list of available <strong>MIDI player settings</strong> can be found in <a href="fluidsettings.xml" target="_blank"><b>FluidSettings Documentation</b></a>.



\section FileRenderer Fast file renderer for non-realtime MIDI file rendering

Instead of creating an audio driver as described in section \ref MIDIPlayer one may chose to use the file renderer, which is the fastest way to synthesize MIDI files.

\code
fluid_settings_t* settings;
fluid_synth_t* synth;
fluid_player_t* player;
fluid_file_renderer_t* renderer;

settings = new_fluid_settings();

// specify the file to store the audio to
// make sure you compiled fluidsynth with libsndfile to get a real wave file
// otherwise this file will only contain raw s16 stereo PCM
fluid_settings_setstr(settings, "audio.file.name", "/path/to/output.wav");

// use number of samples processed as timing source, rather than the system timer
fluid_settings_setstr(settings, "player.timing-source", "sample");

// since this is a non-realtime scenario, there is no need to pin the sample data
fluid_settings_setint(settings, "synth.lock-memory", 0);

synth = new_fluid_synth(settings);

// *** loading of a soundfont omitted ***

player = new_fluid_player(synth);
fluid_player_add(player, "/path/to/midifile.mid");
fluid_player_play(player);

renderer = new_fluid_file_renderer (synth);

while (fluid_player_get_status(player) == FLUID_PLAYER_PLAYING)
{
    if (fluid_file_renderer_process_block(renderer) != FLUID_OK)
    {
        break;
    }
}

// just for sure: stop the playback explicitly and wait until finished
fluid_player_stop(player);
fluid_player_join(player);

delete_fluid_file_renderer(renderer);
delete_fluid_player(player);
delete_fluid_synth(synth);
delete_fluid_settings(settings);
\endcode

Various output files types are supported, if compiled with libsndfile. Those can be specified via the \c settings object as well. Refer to the <a href="fluidsettings.xml#audio.file.endian" target="_blank"><b>FluidSettings Documentation</b></a> for more \c audio.file\.\* options.


\section MIDIPlayerMem Playing a MIDI file from memory

FluidSynth can be also play MIDI files directly from a buffer in memory. If you need to play a file from a stream (such as stdin, a network, or a high-level file interface), you can load the entire file into a buffer first, and then use this approach. Use the same technique as above, but rather than calling fluid_player_add(), load it into memory and call fluid_player_add_mem() instead. Once you have passed a buffer to fluid_player_add_mem(), it is copied, so you may use it again or free it immediately (it is your responsibility to free it if you allocated it).

\code
#include <stdlib.h>
#include <string.h>
#include <fluidsynth.h>

/* An example midi file */
const char MIDIFILE[] = {
    0x4d, 0x54, 0x68, 0x64, 0x00, 0x00, 0x00, 0x06,
    0x00, 0x01, 0x00, 0x01, 0x01, 0xe0, 0x4d, 0x54,
    0x72, 0x6b, 0x00, 0x00, 0x00, 0x20, 0x00, 0x90,
    0x3c, 0x64, 0x87, 0x40, 0x80, 0x3c, 0x7f, 0x00,
    0x90, 0x43, 0x64, 0x87, 0x40, 0x80, 0x43, 0x7f,
    0x00, 0x90, 0x48, 0x64, 0x87, 0x40, 0x80, 0x48,
    0x7f, 0x83, 0x60, 0xff, 0x2f, 0x00
};

int main(int argc, char** argv)
{
    int i;
    void* buffer;
    size_t buffer_len;
    fluid_settings_t* settings;
    fluid_synth_t* synth;
    fluid_player_t* player;
    fluid_audio_driver_t* adriver;
    settings = new_fluid_settings();
    synth = new_fluid_synth(settings);
    player = new_fluid_player(synth);
    adriver = new_fluid_audio_driver(settings, synth);
    /* process command line arguments */
    for (i = 1; i < argc; i++) {
        if (fluid_is_soundfont(argv[i])) {
           fluid_synth_sfload(synth, argv[1], 1);
        }
    }
    /* queue up the in-memory midi file */
    fluid_player_add_mem(player, MIDIFILE, sizeof(MIDIFILE));
    /* play the midi file */
    fluid_player_play(player);
    /* wait for playback termination */
    fluid_player_join(player);
    /* cleanup */
    delete_fluid_audio_driver(adriver);
    delete_fluid_player(player);
    delete_fluid_synth(synth);
    delete_fluid_settings(settings);
    return 0;
}
\endcode

\section MIDIRouter Real-time MIDI router

The MIDI router is one more processing layer directly behind the MIDI input. It processes incoming MIDI events and generates control events for the synth. It can be used to filter or modify events prior to sending them to the synthesizer. When created, the MIDI router is transparent and simply passes all MIDI events. Router "rules" must be added to actually make use of its capabilities.

Some examples of MIDI router usage:

- Filter messages (Example: Pass sustain pedal CCs only to selected channels)
- Split the keyboard (Example: noteon with notenr < x: to ch 1, >x to ch 2)
- Layer sounds (Example: for each noteon received on ch 1, create a noteon on ch1, ch2, ch3,...)
- Velocity scaling (Example: for each noteon event, scale the velocity by 1.27)
- Velocity switching (Example: v <= 100: "Angel Choir"; v > 100: "Hell's Bells")
- Get rid of aftertouch

The MIDI driver API has a clean separation between the midi thread and the synthesizer. That opens the door to add a midi router module.

MIDI events coming from the MIDI player do not pass through the MIDI router.

\code
#include <fluidsynth.h>

int main(int argc, char** argv) 
{
    fluid_settings_t* settings;
    fluid_synth_t* synth;
    fluid_midi_router_t* router;
    fluid_midi_router_rule_t* rule;

    settings = new_fluid_settings();
    synth = new_fluid_synth(settings);

    /* Create the MIDI router and pass events to the synthesizer */
    router = new_fluid_midi_router (settings, fluid_synth_handle_midi_event, synth);

    /* Clear default rules */
    fluid_midi_router_clear_rules (router);

    /* Add rule to map all notes < MIDI note #60 on any channel to channel 4 */
    rule = new_fluid_midi_router_rule ();
    fluid_midi_router_rule_set_chan (rule, 0, 15, 0.0, 4);	/* Map all to channel 4 */
    fluid_midi_router_rule_set_param1 (rule, 0, 59, 1.0, 0);	/* Match notes < 60 */
    fluid_midi_router_add_rule (router, rule, FLUID_MIDI_ROUTER_RULE_NOTE);

    /* Add rule to map all notes >= MIDI note #60 on any channel to channel 5 */
    rule = new_fluid_midi_router_rule ();
    fluid_midi_router_rule_set_chan (rule, 0, 15, 0.0, 5);	/* Map all to channel 5 */
    fluid_midi_router_rule_set_param1 (rule, 60, 127, 1.0, 0);	/* Match notes >= 60 */
    fluid_midi_router_add_rule (router, rule, FLUID_MIDI_ROUTER_RULE_NOTE);

    /* Add rule to reverse direction of pitch bender on channel 7 */
    rule = new_fluid_midi_router_rule ();
    fluid_midi_router_rule_set_chan (rule, 7, 7, 1.0, 0);	      /* Match channel 7 only */
    fluid_midi_router_rule_set_param1 (rule, 0, 16383, -1.0, 16383);  /* Reverse pitch bender */
    fluid_midi_router_add_rule (router, rule, FLUID_MIDI_ROUTER_RULE_PITCH_BEND);

    /* ... Create audio driver, process events, etc ... */

    /* cleanup */
    delete_fluid_midi_router(router);
    delete_fluid_synth(synth);
    delete_fluid_settings(settings);
    return 0;
}
\endcode



\section Sequencer

FluidSynth's sequencer can be used to play MIDI events in a more flexible way than using the MIDI file player, which expects the events to be stored as Standard MIDI Files. Using the sequencer, you can provide the events one by one, with an optional timestamp for scheduling. 

The client program should first initialize the sequencer instance using the function new_fluid_sequencer2(). There is a complementary function delete_fluid_sequencer() to delete it. After creating the sequencer instance, the destinations can be registered using fluid_sequencer_register_fluidsynth() for the synthesizer destination, and optionally using fluid_sequencer_register_client() for the client destination providing a suitable callback function. It can be unregistered using fluid_sequencer_unregister_client(). After the initialization, events can be sent with fluid_sequencer_send_now() and scheduled to the future with fluid_sequencer_send_at(). The registration functions return identifiers, that can be used as destinations of an event using fluid_event_set_dest().

The function fluid_sequencer_get_tick() returns the current playing position. A program may choose a new timescale in milliseconds using fluid_sequencer_set_time_scale().

The following example uses the fluidsynth sequencer to implement a sort of music box. FluidSynth internal clock is used to schedule repetitive sequences of notes. The next sequence is scheduled on advance before the end of the current one, using a timer event that triggers a callback function. The scheduling times are always absolute values, to avoid slippage.

\code
#include "fluidsynth.h"

fluid_synth_t* synth;
fluid_audio_driver_t* adriver;
fluid_sequencer_t* sequencer;
short synthSeqID, mySeqID;
unsigned int now;
unsigned int seqduration;

// prototype
void seq_callback(unsigned int time, fluid_event_t* event, fluid_sequencer_t* seq, void* data);

void createsynth() 
{
    fluid_settings_t* settings;
    settings = new_fluid_settings();
    fluid_settings_setint(settings, "synth.reverb.active", 0);
    fluid_settings_setint(settings, "synth.chorus.active", 0);
    synth = new_fluid_synth(settings);
    adriver = new_fluid_audio_driver(settings, synth);
    sequencer = new_fluid_sequencer2(0);

    // register synth as first destination
    synthSeqID = fluid_sequencer_register_fluidsynth(sequencer, synth);

    // register myself as second destination
    mySeqID = fluid_sequencer_register_client(sequencer, "me", seq_callback, NULL);

    // the sequence duration, in ms
    seqduration = 1000;
}

void deletesynth() 
{
    delete_fluid_sequencer(sequencer);
    delete_fluid_audio_driver(adriver);
    delete_fluid_synth(synth);
}

void loadsoundfont() 
{
    int fluid_res;
    // put your own path here
    fluid_res = fluid_synth_sfload(synth, "Inside:VintageDreamsWaves-v2.sf2", 1);
}

void sendnoteon(int chan, short key, unsigned int date) 
{
    int fluid_res;
    fluid_event_t *evt = new_fluid_event();
    fluid_event_set_source(evt, -1);
    fluid_event_set_dest(evt, synthSeqID);
    fluid_event_noteon(evt, chan, key, 127);
    fluid_res = fluid_sequencer_send_at(sequencer, evt, date, 1);
    delete_fluid_event(evt);
}

void schedule_next_callback() 
{
    int fluid_res;
    // I want to be called back before the end of the next sequence
    unsigned int callbackdate = now + seqduration/2;
    fluid_event_t *evt = new_fluid_event();
    fluid_event_set_source(evt, -1);
    fluid_event_set_dest(evt, mySeqID);
    fluid_event_timer(evt, NULL);
    fluid_res = fluid_sequencer_send_at(sequencer, evt, callbackdate, 1);
    delete_fluid_event(evt);
}

void schedule_next_sequence() {
    // Called more or less before each sequence start
    // the next sequence start date
    now = now + seqduration;

    // the sequence to play

    // the beat : 2 beats per sequence
    sendnoteon(0, 60, now + seqduration/2);
    sendnoteon(0, 60, now + seqduration);

    // melody
    sendnoteon(1, 45, now + seqduration/10);
    sendnoteon(1, 50, now + 4*seqduration/10);
    sendnoteon(1, 55, now + 8*seqduration/10);

    // so that we are called back early enough to schedule the next sequence
    schedule_next_callback();
}

/* sequencer callback */
void seq_callback(unsigned int time, fluid_event_t* event, fluid_sequencer_t* seq, void* data) {
    schedule_next_sequence();
}

int main(void) {
    createsynth();
    loadsoundfont();

    // initialize our absolute date
    now = fluid_sequencer_get_tick(sequencer);
    schedule_next_sequence();

    sleep(100000);
    deletesynth();
    return 0;
}
\endcode

\section Shell Shell interface

The shell interface allows you to send simple textual commands to the synthesizer, to parse a command file, or to read commands from the stdin or other input streams. To find the list of currently supported commands, type @c help in the fluidsynth command line shell. For a full list of available <strong>command line settings</strong>, please refer to <a href="fluidsettings.xml#shell.prompt" target="_blank"><b>FluidSettings Documentation</b></a>.

\section Multi-channel Multi-Channel audio rendering

FluidSynth is capable of rendering all audio and all effects from all MIDI channels to separate stero buffers. Refer to the documentation of fluid_synth_process() and review the different use-cases in the example file for information on how to do that: \ref fluidsynth_process.c

\section synth-context Understanding the "synthesis context"

When reading through the functions exposed via our API, you will often read the note: "May or may not be called from synthesis context."

The reason for this is that some functions are intentionally not thread-safe. Or they require to be called from this context to behave correctly.

FluidSynth's rendering engine is implemented by using the "Dispatcher Thread Pattern". This means that a certain thread @c A which calls one of FluidSynth's rendering functions, namely

- fluid_synth_process()
- fluid_synth_nwrite_float()
- fluid_synth_write_float()
- fluid_synth_write_s16()

automatically becomes the "synthesis thread". The terms "synthesis context" and "synthesis thread" are equivalent. A few locations in our API provide hooks that allow you to interfere this "synthesis context". At those locations you can register your own custom functions that will always be called by thread @c A. For this use-case, the following functions are of interest:

- new_fluid_audio_driver2()
- fluid_player_set_playback_callback()
- fluid_sequencer_register_client()

\section Advanced Advanced features, not yet documented.  API reference may contain more info.

- Accessing low-level voice parameters
- Reverb settings
- Chorus settings
- Interpolation settings (set_gen, get_gen, NRPN)
- Voice overflow settings
- LADSPA effects unit
- MIDI tunings
*/

/*!
\example example.c
Example producing short random music with FluidSynth
*/

/*!
\example fluidsynth_simple.c
A basic example of using fluidsynth to play a single note
*/

/*!
\example fluidsynth_fx.c
Example of using effects with fluidsynth
*/

/*!
\example fluidsynth_metronome.c
Example of a simple metronome using the MIDI sequencer API 
*/

/*!
\example fluidsynth_arpeggio.c
Example of an arpeggio generated using the MIDI sequencer API
*/

/*!
\example fluidsynth_register_adriver.c
Example of how to register audio drivers using fluid_audio_driver_register() (advanced users only)
*/

/*!
\example fluidsynth_sfload_mem.c
Example of how read a soundfont from memory (advanced users only)
*/

/*!
\example fluidsynth_process.c
Usage examples of how to render audio using fluid_synth_process() (advanced users only)
*/<|MERGE_RESOLUTION|>--- conflicted
+++ resolved
@@ -21,11 +21,8 @@
 
 - \ref Disclaimer
 - \ref Introduction
-<<<<<<< HEAD
 - \ref NewIn2_2_0
-=======
 - \ref NewIn2_1_4
->>>>>>> 459949a6
 - \ref NewIn2_1_1
 - \ref NewIn2_1_0
 - \ref NewIn2_0_8
@@ -74,7 +71,6 @@
 
 - FluidSynth is open source, in active development. For more details, take a look at http://www.fluidsynth.org
 
-<<<<<<< HEAD
 \section NewIn2_2_0 What's new in 2.2.0?
 
 - #fluid_file_callbacks_t now uses <code>long long</code> as file-offset type (see #fluid_long_long_t). This is a breaking change, which allows to load SoundFonts bigger than 2GiB on Windows. This change required to bump fluidsynth's SOVERSION.
@@ -82,12 +78,10 @@
   - The sequencer's queue no longer blocks the synthesizer thread, due to being busy arranging its events internally.
   - Events that share the same tick was given a new, documented order, see fluid_sequencer_send_at().
   - The sequencer's scale can now be used for arbitrary tempo changes. Previously, the scale of the sequencer was limited to 1000. The only limitation now is >0.
-=======
 
 \section NewIn2_1_4 What's new in 2.1.4?
 
 - a regression introduced in 2.1.3 broke fluid_synth_start() for DLS presets
->>>>>>> 459949a6
 
 \section NewIn2_1_1 What's new in 2.1.1?
 
