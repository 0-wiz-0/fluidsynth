/* FluidSynth FX - An example of using effects with fluidsynth
 *
 * This code is in the public domain.
 *
 * To compile:
 *   gcc -g -O -o fluidsynth_fx fluidsynth_fx.c -lfluidsynth
 *
 * To run
 *   fluidsynth_fx soundfont gain
 *
 * [Peter Hanappe]
 */


#include <stdio.h>
#include <stdlib.h>
#include <fluidsynth.h>


/* The structure with the effects data. This example simply applies a
 * linear gain the to synthesizer output. */
struct fx_data_t
{
    fluid_synth_t *synth;
    float gain;
} fx_data_t;

/* This function implements the callback function of the audio driver
 * (see new_fluid_audio_driver2 below). The data argument is a pointer
 * to your private data structure. 'len' is the number of audio frames
 * in the buffers. 'nfx' and 'nout' are the number of input and output
 * audio buffers. 'fx' and 'out' are arrays of float buffers containing
 * the audio. The audio driver fills zero-initializes those buffers.
 * You are responsible for filling up those buffers, as the result will
 * be sent to the sound card. This is usually done by asking the synth
 * to fill those buffers appropriately using fluid_synth_process()
 *
 * NOTE: The API was designed to be generic. Audio driver may fill the
 * buffers with audio input from the soundcard, rather than zeros.
 */
<<<<<<< HEAD
int fx_function(void* data, int len, 
		int nfx, float** fx, 
		int nout, float** out)
{
	struct fx_data_t* fx_data = (struct fx_data_t*) data;
	int i, k;
	float* out_i;

	/* Call the synthesizer to fill the output buffers with its
	 * audio output. */
	if (fluid_synth_process(fx_data->synth, len, nfx, fx, nout, out) != FLUID_OK) {
		/* Some error occured. Very unlikely to happen, though. */
		return FLUID_FAILED;
	}

	/* Apply your effects here. In this example, the gain is
	 * applied to all the output buffers. */
	for (i = 0; i < nout; i++) {
		out_i = out[i];
		for (k = 0; k < len; k++) {
			out_i[k] *= fx_data->gain;
		}
	}

	return FLUID_OK;
=======
int fx_function(void *data, int len,
                int nin, float **in,
                int nout, float **out)
{
    struct fx_data_t *fx_data = (struct fx_data_t *) data;
    int i, k;
    float *out_i;

    /* Call the synthesizer to fill the output buffers with its
     * audio output. */
    if(fluid_synth_process(fx_data->synth, len, nin, in, nout, out) != 0)
    {
        /* Some error occured. Very unlikely to happen, though. */
        return -1;
    }

    /* Apply your effects here. In this example, the gain is
     * applied to all the output buffers. */
    for(i = 0; i < nout; i++)
    {
        out_i = out[i];

        for(k = 0; k < len; k++)
        {
            out_i[k] *= fx_data->gain;
        }
    }

    return 0;
>>>>>>> 3da2db91
}


int main(int argc, char **argv)
{
    fluid_settings_t *settings;
    fluid_synth_t *synth = NULL;
    fluid_audio_driver_t *adriver = NULL;
    int err = 0;
    struct fx_data_t fx_data;

    if(argc != 3)
    {
        fprintf(stderr, "Usage: fluidsynth_simple [soundfont] [gain]\n");
        return 1;
    }

    /* Create the settings object. This example uses the default
     * values for the settings. */
    settings = new_fluid_settings();

    if(settings == NULL)
    {
        fprintf(stderr, "Failed to create the settings\n");
        err = 2;
        goto cleanup;
    }

    /* Create the synthesizer */
    synth = new_fluid_synth(settings);

    if(synth == NULL)
    {
        fprintf(stderr, "Failed to create the synthesizer\n");
        err = 3;
        goto cleanup;
    }

    /* Load the soundfont */
    if(fluid_synth_sfload(synth, argv[1], 1) == -1)
    {
        fprintf(stderr, "Failed to load the SoundFont\n");
        err = 4;
        goto cleanup;
    }

    /* Fill in the data of the effects unit */
    fx_data.synth = synth;
    fx_data.gain = atof(argv[2]);

    /* Create the audio driver. As soon as the audio driver is
     * created, the synthesizer can be played. */
    adriver = new_fluid_audio_driver2(settings, fx_function, (void *) &fx_data);

    if(adriver == NULL)
    {
        fprintf(stderr, "Failed to create the audio driver\n");
        err = 5;
        goto cleanup;
    }

    /* Play a note */
    fluid_synth_noteon(synth, 0, 60, 100);

    printf("Press \"Enter\" to stop: ");
    fgetc(stdin);
    printf("done\n");


cleanup:

    if(adriver)
    {
        delete_fluid_audio_driver(adriver);
    }

    if(synth)
    {
        delete_fluid_synth(synth);
    }

    if(settings)
    {
        delete_fluid_settings(settings);
    }

    return err;
}<|MERGE_RESOLUTION|>--- conflicted
+++ resolved
@@ -38,35 +38,8 @@
  * NOTE: The API was designed to be generic. Audio driver may fill the
  * buffers with audio input from the soundcard, rather than zeros.
  */
-<<<<<<< HEAD
-int fx_function(void* data, int len, 
-		int nfx, float** fx, 
-		int nout, float** out)
-{
-	struct fx_data_t* fx_data = (struct fx_data_t*) data;
-	int i, k;
-	float* out_i;
-
-	/* Call the synthesizer to fill the output buffers with its
-	 * audio output. */
-	if (fluid_synth_process(fx_data->synth, len, nfx, fx, nout, out) != FLUID_OK) {
-		/* Some error occured. Very unlikely to happen, though. */
-		return FLUID_FAILED;
-	}
-
-	/* Apply your effects here. In this example, the gain is
-	 * applied to all the output buffers. */
-	for (i = 0; i < nout; i++) {
-		out_i = out[i];
-		for (k = 0; k < len; k++) {
-			out_i[k] *= fx_data->gain;
-		}
-	}
-
-	return FLUID_OK;
-=======
 int fx_function(void *data, int len,
-                int nin, float **in,
+                int nfx, float **fx,
                 int nout, float **out)
 {
     struct fx_data_t *fx_data = (struct fx_data_t *) data;
@@ -75,10 +48,10 @@
 
     /* Call the synthesizer to fill the output buffers with its
      * audio output. */
-    if(fluid_synth_process(fx_data->synth, len, nin, in, nout, out) != 0)
+    if(fluid_synth_process(fx_data->synth, len, nfx, fx, nout, out) != FLUID_OK)
     {
         /* Some error occured. Very unlikely to happen, though. */
-        return -1;
+        return FLUID_FAILED;
     }
 
     /* Apply your effects here. In this example, the gain is
@@ -93,8 +66,7 @@
         }
     }
 
-    return 0;
->>>>>>> 3da2db91
+    return FLUID_OK;
 }
 
 
