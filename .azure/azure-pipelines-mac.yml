--- conflicted
+++ resolved
@@ -42,11 +42,7 @@
         set -ex
         mkdir build && cd build
         export PKG_CONFIG_PATH="/usr/local/opt/libffi/lib/pkgconfig"
-<<<<<<< HEAD
-        cmake -Werror=dev -DCMAKE_INSTALL_PREFIX=$(Build.ArtifactStagingDirectory) $(CMakeFlags) -DCMAKE_BUILD_TYPE=Release -DCMAKE_VERBOSE_MAKEFILE=1 -DNO_GUI=1 ..
-=======
         cmake -Werror=dev $(CMakeFlags) -DCMAKE_BUILD_TYPE=Release -DCMAKE_VERBOSE_MAKEFILE=1 -DNO_GUI=1 ..
->>>>>>> 59fdc379
         make -j3
       displayName: 'Compile fluidsynth'
     - script: |
