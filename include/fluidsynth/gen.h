--- conflicted
+++ resolved
@@ -99,15 +99,12 @@
    * is used, however, as the destination for the default pitch wheel
    * modulator. */
   GEN_PITCH,			/**< Pitch @note Not a real SoundFont generator */
-<<<<<<< HEAD
+
   GEN_CUSTOM_BALANCE,          /**< Balance @note Not a real SoundFont generator */
-=======
-
   /* non-standard generator for an additional custom high- or low-pass filter */
   GEN_CUSTOM_FILTERFC,		/**< Custom filter cutoff frequency */
   GEN_CUSTOM_FILTERQ,		/**< Custom filter Q */
   
->>>>>>> 5d26d2de
 #ifndef __DOXYGEN__
   GEN_LAST			/**< @internal Value defines the count of generators (#fluid_gen_type) @warning This symbol is not part of the public API and ABI stability guarantee and may change at any time! */
 #endif
