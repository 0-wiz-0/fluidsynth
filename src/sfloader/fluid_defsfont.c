/* FluidSynth - A Software Synthesizer
 *
 * Copyright (C) 2003  Peter Hanappe and others.
 *
 * SoundFont file loading code borrowed from Smurf SoundFont Editor
 * Copyright (C) 1999-2001 Josh Green
 *
 * This library is free software; you can redistribute it and/or
 * modify it under the terms of the GNU Lesser General Public License
 * as published by the Free Software Foundation; either version 2.1 of
 * the License, or (at your option) any later version.
 *
 * This library is distributed in the hope that it will be useful, but
 * WITHOUT ANY WARRANTY; without even the implied warranty of
 * MERCHANTABILITY or FITNESS FOR A PARTICULAR PURPOSE.  See the GNU
 * Lesser General Public License for more details.
 *
 * You should have received a copy of the GNU Lesser General Public
 * License along with this library; if not, write to the Free
 * Software Foundation, Inc., 51 Franklin Street, Fifth Floor, Boston, MA
 * 02110-1301, USA
 */


#include "fluid_defsfont.h"
#include "fluid_sfont.h"
#include "fluid_sys.h"
#include "fluid_synth.h"
#include "fluid_samplecache.h"

/* EMU8k/10k hardware applies this factor to initial attenuation generator values set at preset and
 * instrument level in a soundfont. We apply this factor when loading the generator values to stay
 * compatible as most existing soundfonts expect exactly this (strange, non-standard) behaviour. */
#define EMU_ATTENUATION_FACTOR (0.4f)

/* Dynamic sample loading functions */
static int load_preset_samples(fluid_defsfont_t *defsfont, fluid_preset_t *preset);
static int unload_preset_samples(fluid_defsfont_t *defsfont, fluid_preset_t *preset);
static void unload_sample(fluid_sample_t *sample);
static int dynamic_samples_preset_notify(fluid_preset_t *preset, int reason, int chan);
static int dynamic_samples_sample_notify(fluid_sample_t *sample, int reason);


/***************************************************************
 *
 *                           SFONT LOADER
 */

/**
 * Creates a default soundfont2 loader that can be used with fluid_synth_add_sfloader().
 * By default every synth instance has an initial default soundfont loader instance.
 * Calling this function is usually only necessary to load a soundfont from memory, by providing custom callback functions via fluid_sfloader_set_callbacks().
 * 
 * @param settings A settings instance obtained by new_fluid_settings()
 * @return A default soundfont2 loader struct
 */
fluid_sfloader_t* new_fluid_defsfloader(fluid_settings_t* settings)
{
  fluid_sfloader_t* loader;
  fluid_return_val_if_fail(settings != NULL, NULL);

  loader = new_fluid_sfloader(fluid_defsfloader_load, delete_fluid_sfloader);
  
  if (loader == NULL)
  {
    FLUID_LOG(FLUID_ERR, "Out of memory");
    return NULL;
  }

  fluid_sfloader_set_data(loader, settings);

  return loader;
}

fluid_sfont_t* fluid_defsfloader_load(fluid_sfloader_t* loader, const char* filename)
{
  fluid_defsfont_t* defsfont;
  fluid_sfont_t* sfont;

  defsfont = new_fluid_defsfont(fluid_sfloader_get_data(loader));

  if (defsfont == NULL) {
    return NULL;
  }

  sfont = new_fluid_sfont(fluid_defsfont_sfont_get_name,
                          fluid_defsfont_sfont_get_preset,
                          fluid_defsfont_sfont_delete);
  if (sfont == NULL)
  {
    delete_fluid_defsfont(defsfont);
    return NULL;
  }
  
  fluid_sfont_set_iteration_start(sfont, fluid_defsfont_sfont_iteration_start);
  fluid_sfont_set_iteration_next(sfont, fluid_defsfont_sfont_iteration_next);
  fluid_sfont_set_data(sfont, defsfont);

  defsfont->sfont = sfont;
  if (fluid_defsfont_load(defsfont, &loader->file_callbacks, filename) == FLUID_FAILED) {
    fluid_sfont_delete_internal(sfont);
    return NULL;
  }

  return sfont;
}



/***************************************************************
 *
 *                           PUBLIC INTERFACE
 */

int fluid_defsfont_sfont_delete(fluid_sfont_t* sfont)
{
  if (delete_fluid_defsfont(fluid_sfont_get_data(sfont)) != FLUID_OK) {
    return -1;
  }
  delete_fluid_sfont(sfont);
  return 0;
}

const char* fluid_defsfont_sfont_get_name(fluid_sfont_t* sfont)
{
  return fluid_defsfont_get_name(fluid_sfont_get_data(sfont));
}

fluid_preset_t*
fluid_defsfont_sfont_get_preset(fluid_sfont_t* sfont, unsigned int bank, unsigned int prenum)
{
  return fluid_defsfont_get_preset(fluid_sfont_get_data(sfont), bank, prenum);
}

void fluid_defsfont_sfont_iteration_start(fluid_sfont_t* sfont)
{
  fluid_defsfont_iteration_start(fluid_sfont_get_data(sfont));
}

fluid_preset_t *fluid_defsfont_sfont_iteration_next(fluid_sfont_t* sfont)
{
  return fluid_defsfont_iteration_next(fluid_sfont_get_data(sfont));
}

void fluid_defpreset_preset_delete(fluid_preset_t* preset)
{
  fluid_defsfont_t* defsfont;
  fluid_defpreset_t* defpreset;

  defsfont = fluid_sfont_get_data(preset->sfont);
  defpreset = fluid_preset_get_data(preset);

  if (defsfont)
  {
      defsfont->preset = fluid_list_remove(defsfont->preset, defpreset);
  }

  delete_fluid_defpreset(defpreset);
  delete_fluid_preset(preset);
}

const char* fluid_defpreset_preset_get_name(fluid_preset_t* preset)
{
  return fluid_defpreset_get_name(fluid_preset_get_data(preset));
}

int fluid_defpreset_preset_get_banknum(fluid_preset_t* preset)
{
  return fluid_defpreset_get_banknum(fluid_preset_get_data(preset));
}

int fluid_defpreset_preset_get_num(fluid_preset_t* preset)
{
  return fluid_defpreset_get_num(fluid_preset_get_data(preset));
}

int fluid_defpreset_preset_noteon(fluid_preset_t* preset, fluid_synth_t* synth,
				 int chan, int key, int vel)
{
  return fluid_defpreset_noteon(fluid_preset_get_data(preset), synth, chan, key, vel);
}


/***************************************************************
 *
 *                           SFONT
 */

/*
 * new_fluid_defsfont
 */
fluid_defsfont_t* new_fluid_defsfont(fluid_settings_t* settings)
{
  fluid_defsfont_t* defsfont;

  defsfont = FLUID_NEW(fluid_defsfont_t);
  if (defsfont == NULL) {
    FLUID_LOG(FLUID_ERR, "Out of memory");
    return NULL;
  }

  FLUID_MEMSET(defsfont, 0, sizeof(*defsfont));
  
  fluid_settings_getint(settings, "synth.lock-memory", &defsfont->mlock);
  fluid_settings_getint(settings, "synth.dynamic-sample-loading", &defsfont->dynamic_samples);

  return defsfont;
}

/*
 * delete_fluid_defsfont
 */
int delete_fluid_defsfont(fluid_defsfont_t* defsfont)
{
  fluid_list_t *list;
  fluid_preset_t* preset;
  fluid_sample_t* sample;

  fluid_return_val_if_fail(defsfont != NULL, FLUID_OK);
  
  /* Check that no samples are currently used */
  for (list = defsfont->sample; list; list = fluid_list_next(list)) {
    sample = (fluid_sample_t*) fluid_list_get(list);
    if (sample->refcount != 0) {
      return FLUID_FAILED;
    }
  }

  if (defsfont->filename != NULL) {
    FLUID_FREE(defsfont->filename);
  }

  for (list = defsfont->sample; list; list = fluid_list_next(list)) {
    delete_fluid_sample((fluid_sample_t*) fluid_list_get(list));
  }

  if (defsfont->sample) {
    delete_fluid_list(defsfont->sample);
  }

  if (defsfont->sampledata != NULL) {
    fluid_samplecache_unload(defsfont->sampledata);
  }

  for (list = defsfont->preset; list; list = fluid_list_next(list)) {
      preset = (fluid_preset_t *)fluid_list_get(list);
      fluid_defpreset_preset_delete(preset);
  }
  delete_fluid_list(defsfont->preset);

  FLUID_FREE(defsfont);
  return FLUID_OK;
}

/*
 * fluid_defsfont_get_name
 */
const char* fluid_defsfont_get_name(fluid_defsfont_t* defsfont)
{
  return defsfont->filename;
}

/* Load sample data for a single sample from the Soundfont file.
 * Returns FLUID_OK on error, otherwise FLUID_FAILED
 */
int fluid_defsfont_load_sampledata(fluid_defsfont_t *defsfont, SFData *sfdata, fluid_sample_t *sample)
{
    int num_samples;

    num_samples = fluid_samplecache_load(
            sfdata, sample->source_start, sample->source_end, sample->sampletype,
            defsfont->mlock, &sample->data, &sample->data24);

    if (num_samples < 0)
    {
        return FLUID_FAILED;
    }

    if (num_samples == 0)
    {
        sample->start = sample->end = 0;
        sample->loopstart= sample->loopend = 0;
        return FLUID_OK;
    }

    /* Ogg Vorbis samples already have loop pointers relative to the invididual decompressed sample,
     * but SF2 samples are relative to sample chunk start, so they need to be adjusted */
    if (!(sample->sampletype & FLUID_SAMPLETYPE_OGG_VORBIS))
    {
        sample->loopstart = sample->source_loopstart - sample->source_start;
        sample->loopend = sample->source_loopend - sample->source_start;
    }

    /* As we've just loaded an individual sample into it's own buffer, we need to adjust the start
     * and end pointers */
    sample->start = 0;
    sample->end = num_samples - 1;

    return FLUID_OK;
}

/* Loads the sample data for all samples from the Soundfont file. For SF2 files, it loads the data in
 * one large block. For SF3 files, each compressed sample gets loaded individually.
 * Returns FLUID_OK on success, otherwise FLUID_FAILED
 */
int fluid_defsfont_load_all_sampledata(fluid_defsfont_t *defsfont, SFData *sfdata)
{
    fluid_list_t *list;
    fluid_sample_t *sample;
    int sf3_file = (sfdata->version.major == 3);

    /* For SF2 files, we load the sample data in one large block */
    if (!sf3_file)
    {
        int read_samples;
        int num_samples = sfdata->samplesize / sizeof(short);

        read_samples = fluid_samplecache_load(sfdata, 0, num_samples - 1, 0, defsfont->mlock,
                    &defsfont->sampledata, &defsfont->sample24data);
        if (read_samples != num_samples)
        {
            FLUID_LOG(FLUID_ERR, "Attempted to read %d words of sample data, but got %d instead",
                    num_samples, read_samples);
            return FLUID_FAILED;
        }
    }

    for (list = defsfont->sample; list; list = fluid_list_next(list))
    {
        sample = fluid_list_get(list);

        if (sf3_file)
        {
            /* SF3 samples get loaded individually, as most (or all) of them are in Ogg Vorbis format
             * anyway */
            if (fluid_defsfont_load_sampledata(defsfont, sfdata, sample) == FLUID_FAILED)
            {
                FLUID_LOG(FLUID_ERR, "Failed to load sample '%s'", sample->name);
                return FLUID_FAILED;
            }
            fluid_sample_sanitize_loop(sample, (sample->end + 1) * sizeof(short));
        }
        else
        {
            /* Data pointers of SF2 samples point to large sample data block loaded above */
            sample->data = defsfont->sampledata;
            sample->data24 = defsfont->sample24data;
            fluid_sample_sanitize_loop(sample, defsfont->samplesize);
        }

        fluid_voice_optimize_sample(sample);
    }

    return FLUID_OK;
}

/*
 * fluid_defsfont_load
 */
int fluid_defsfont_load(fluid_defsfont_t* defsfont, const fluid_file_callbacks_t* fcbs, const char* file)
{
  SFData* sfdata;
  fluid_list_t *p;
  SFPreset* sfpreset;
  SFSample* sfsample;
  fluid_sample_t* sample;
  fluid_defpreset_t* defpreset = NULL;

  defsfont->filename = FLUID_STRDUP(file);
  if (defsfont->filename == NULL) {
    FLUID_LOG(FLUID_ERR, "Out of memory");
    return FLUID_FAILED;
  }

  defsfont->fcbs = fcbs;

  /* The actual loading is done in the sfont and sffile files */
  sfdata = fluid_sffile_open(file, fcbs);
  if (sfdata == NULL) {
    FLUID_LOG(FLUID_ERR, "Couldn't load soundfont file");
    return FLUID_FAILED;
  }

  if (fluid_sffile_parse_presets(sfdata) == FLUID_FAILED) {
    FLUID_LOG(FLUID_ERR, "Couldn't parse presets from soundfont file");
    goto err_exit;
  }

  /* Keep track of the position and size of the sample data because
     it's loaded separately (and might be unoaded/reloaded in future) */
  defsfont->samplepos = sfdata->samplepos;
  defsfont->samplesize = sfdata->samplesize;
  defsfont->sample24pos = sfdata->sample24pos;
  defsfont->sample24size = sfdata->sample24size;

  /* Create all samples from sample headers */
  p = sfdata->sample;
  while (p != NULL) {
    sfsample = (SFSample *)fluid_list_get(p);

    sample = new_fluid_sample();
    if (sample == NULL) goto err_exit;

    if (fluid_sample_import_sfont(sample, sfsample, defsfont) == FLUID_OK)
    {
        fluid_defsfont_add_sample(defsfont, sample);
    }
    else
    {
        delete_fluid_sample(sample);
        sample = NULL;
    }

<<<<<<< HEAD
=======
    /* Store reference to FluidSynth sample in SFSample for later IZone fixups */
    sfsample->fluid_sample = sample;
>>>>>>> 02de8300
    p = fluid_list_next(p);
  }

  /* If dynamic sample loading is disabled, load all samples in the Soundfont */
  if (!defsfont->dynamic_samples)
  {
    if (fluid_defsfont_load_all_sampledata(defsfont, sfdata) == FLUID_FAILED)
    {
        FLUID_LOG(FLUID_ERR, "Unable to load all sample data");
        goto err_exit;
    }
  }

  /* Load all the presets */
  p = sfdata->preset;
  while (p != NULL) {
    sfpreset = (SFPreset *)fluid_list_get(p);
    defpreset = new_fluid_defpreset(defsfont);
    if (defpreset == NULL) goto err_exit;

    if (fluid_defpreset_import_sfont(defpreset, sfpreset, defsfont) != FLUID_OK)
      goto err_exit;

    if (fluid_defsfont_add_preset(defsfont, defpreset) == FLUID_FAILED)
    {
        goto err_exit;
    }
    p = fluid_list_next(p);
  }
  fluid_sffile_close (sfdata);

  return FLUID_OK;

err_exit:
  fluid_sffile_close (sfdata);
  delete_fluid_defpreset(defpreset);
  return FLUID_FAILED;
}

/* fluid_defsfont_add_sample
 *
 * Add a sample to the SoundFont
 */
int fluid_defsfont_add_sample(fluid_defsfont_t* defsfont, fluid_sample_t* sample)
{
  defsfont->sample = fluid_list_append(defsfont->sample, sample);
  return FLUID_OK;
}

/* fluid_defsfont_add_preset
 *
 * Add a preset to the SoundFont
 */
int fluid_defsfont_add_preset(fluid_defsfont_t* defsfont, fluid_defpreset_t* defpreset)
{
    fluid_preset_t *preset;

    preset = new_fluid_preset(defsfont->sfont,
                              fluid_defpreset_preset_get_name,
                              fluid_defpreset_preset_get_banknum,
                              fluid_defpreset_preset_get_num,
                              fluid_defpreset_preset_noteon,
                              fluid_defpreset_preset_delete);

    if (defsfont->dynamic_samples)
    {
        preset->notify = dynamic_samples_preset_notify;
    }

    if (preset == NULL) {
        return FLUID_FAILED;
    }

    fluid_preset_set_data(preset, defpreset);

    defsfont->preset = fluid_list_append(defsfont->preset, preset);

    return FLUID_OK;
}

/*
 * fluid_defsfont_get_preset
 */
fluid_preset_t* fluid_defsfont_get_preset(fluid_defsfont_t* defsfont, unsigned int bank, unsigned int num)
{
    fluid_preset_t *preset;
    fluid_list_t *list;

    for(list = defsfont->preset; list != NULL; list = fluid_list_next(list))
    {
        preset = (fluid_preset_t *)fluid_list_get(list);

        if ((fluid_preset_get_banknum(preset) == bank) && (fluid_preset_get_num(preset) == num))
        {
            return preset;
        }
    }

    return NULL;
}

/*
 * fluid_defsfont_iteration_start
 */
void fluid_defsfont_iteration_start(fluid_defsfont_t* defsfont)
{
  defsfont->preset_iter_cur = defsfont->preset;
}

/*
 * fluid_defsfont_iteration_next
 */
fluid_preset_t *fluid_defsfont_iteration_next(fluid_defsfont_t* defsfont)
{
    fluid_preset_t *preset = (fluid_preset_t *)fluid_list_get(defsfont->preset_iter_cur);

    defsfont->preset_iter_cur = fluid_list_next(defsfont->preset_iter_cur);

    return preset;
}

/***************************************************************
 *
 *                           PRESET
 */

/*
 * new_fluid_defpreset
 */
fluid_defpreset_t*
new_fluid_defpreset(fluid_defsfont_t* defsfont)
{
  fluid_defpreset_t* defpreset = FLUID_NEW(fluid_defpreset_t);
  if (defpreset == NULL) {
    FLUID_LOG(FLUID_ERR, "Out of memory");
    return NULL;
  }
  defpreset->next = NULL;
  defpreset->defsfont = defsfont;
  defpreset->name[0] = 0;
  defpreset->bank = 0;
  defpreset->num = 0;
  defpreset->global_zone = NULL;
  defpreset->zone = NULL;
  return defpreset;
}

/*
 * delete_fluid_defpreset
 */
void
delete_fluid_defpreset(fluid_defpreset_t* defpreset)
{
  fluid_preset_zone_t* zone;
  
  fluid_return_if_fail(defpreset != NULL);
  
    delete_fluid_preset_zone(defpreset->global_zone);
    defpreset->global_zone = NULL;
  
  zone = defpreset->zone;
  while (zone != NULL) {
    defpreset->zone = zone->next;
    delete_fluid_preset_zone(zone);
    zone = defpreset->zone;
  }
  FLUID_FREE(defpreset);
}

int
fluid_defpreset_get_banknum(fluid_defpreset_t* defpreset)
{
  return defpreset->bank;
}

int
fluid_defpreset_get_num(fluid_defpreset_t* defpreset)
{
  return defpreset->num;
}

const char*
fluid_defpreset_get_name(fluid_defpreset_t* defpreset)
{
  return defpreset->name;
}

/*
 * fluid_defpreset_next
 */
fluid_defpreset_t*
fluid_defpreset_next(fluid_defpreset_t* defpreset)
{
  return defpreset->next;
}


/*
 * fluid_defpreset_noteon
 */
int
fluid_defpreset_noteon(fluid_defpreset_t* defpreset, fluid_synth_t* synth, int chan, int key, int vel)
{
  fluid_preset_zone_t *preset_zone, *global_preset_zone;
  fluid_inst_t* inst;
  fluid_inst_zone_t *inst_zone, *global_inst_zone;
  fluid_sample_t* sample;
  fluid_voice_t* voice;
  fluid_mod_t * mod;
  fluid_mod_t * mod_list[FLUID_NUM_MOD]; /* list for 'sorting' preset modulators */
  int mod_list_count;
  int i;

  global_preset_zone = fluid_defpreset_get_global_zone(defpreset);

  /* run thru all the zones of this preset */
  preset_zone = fluid_defpreset_get_zone(defpreset);
  while (preset_zone != NULL) {

    /* check if the note falls into the key and velocity range of this
       preset */
    if (fluid_zone_inside_range(&preset_zone->range, key, vel)) {

      inst = fluid_preset_zone_get_inst(preset_zone);
      global_inst_zone = fluid_inst_get_global_zone(inst);

      /* run thru all the zones of this instrument */
      inst_zone = fluid_inst_get_zone(inst);
	  while (inst_zone != NULL) {
	/* make sure this instrument zone has a valid sample */
	sample = fluid_inst_zone_get_sample(inst_zone);
	if ((sample == NULL) || fluid_sample_in_rom(sample)) {
	  inst_zone = fluid_inst_zone_next(inst_zone);
	  continue;
	}

	/* check if the instrument zone is ignored and the note falls into
	   the key and velocity range of this  instrument zone.
	   An instrument zone must be ignored when its voice is already running
	   played by a legato passage (see fluid_synth_noteon_monopoly_legato()) */
	if (fluid_zone_inside_range(&inst_zone->range, key, vel)) {

	  /* this is a good zone. allocate a new synthesis process and initialize it */
	  voice = fluid_synth_alloc_voice_LOCAL(synth, sample, chan, key, vel, &inst_zone->range);
	  if (voice == NULL) {
	    return FLUID_FAILED;
	  }


	  /* Instrument level, generators */

	  for (i = 0; i < GEN_LAST; i++) {

	    /* SF 2.01 section 9.4 'bullet' 4:
	     *
	     * A generator in a local instrument zone supersedes a
	     * global instrument zone generator.  Both cases supersede
	     * the default generator -> voice_gen_set */

	    if (inst_zone->gen[i].flags){
	      fluid_voice_gen_set(voice, i, inst_zone->gen[i].val);

	    } else if ((global_inst_zone != NULL) && (global_inst_zone->gen[i].flags)) {
	      fluid_voice_gen_set(voice, i, global_inst_zone->gen[i].val);

	    } else {
	      /* The generator has not been defined in this instrument.
	       * Do nothing, leave it at the default.
	       */
	    }

	  } /* for all generators */

	  /* global instrument zone, modulators: Put them all into a
	   * list. */

	  mod_list_count = 0;

	  if (global_inst_zone){
	    mod = global_inst_zone->mod;
	    while (mod){
	      mod_list[mod_list_count++] = mod;
	      mod = mod->next;
	    }
	  }

	  /* local instrument zone, modulators.
	   * Replace modulators with the same definition in the list:
	   * SF 2.01 page 69, 'bullet' 8
	   */
	  mod = inst_zone->mod;

	  while (mod){

	    /* 'Identical' modulators will be deleted by setting their
	     *  list entry to NULL.  The list length is known, NULL
	     *  entries will be ignored later.  SF2.01 section 9.5.1
	     *  page 69, 'bullet' 3 defines 'identical'.  */

	    for (i = 0; i < mod_list_count; i++){
	      if (mod_list[i] && fluid_mod_test_identity(mod,mod_list[i])){
		mod_list[i] = NULL;
	      }
	    }

	    /* Finally add the new modulator to to the list. */
	    mod_list[mod_list_count++] = mod;
	    mod = mod->next;
	  }

	  /* Add instrument modulators (global / local) to the voice. */
	  for (i = 0; i < mod_list_count; i++){

	    mod = mod_list[i];

	    if (mod != NULL){ /* disabled modulators CANNOT be skipped. */

	      /* Instrument modulators -supersede- existing (default)
	       * modulators.  SF 2.01 page 69, 'bullet' 6 */
	      fluid_voice_add_mod(voice, mod, FLUID_VOICE_OVERWRITE);
	    }
	  }

	  /* Preset level, generators */

	  for (i = 0; i < GEN_LAST; i++) {

	    /* SF 2.01 section 8.5 page 58: If some generators are
	     * encountered at preset level, they should be ignored */
	    if ((i != GEN_STARTADDROFS)
		&& (i != GEN_ENDADDROFS)
		&& (i != GEN_STARTLOOPADDROFS)
		&& (i != GEN_ENDLOOPADDROFS)
		&& (i != GEN_STARTADDRCOARSEOFS)
		&& (i != GEN_ENDADDRCOARSEOFS)
		&& (i != GEN_STARTLOOPADDRCOARSEOFS)
		&& (i != GEN_KEYNUM)
		&& (i != GEN_VELOCITY)
		&& (i != GEN_ENDLOOPADDRCOARSEOFS)
		&& (i != GEN_SAMPLEMODE)
		&& (i != GEN_EXCLUSIVECLASS)
		&& (i != GEN_OVERRIDEROOTKEY)) {

	      /* SF 2.01 section 9.4 'bullet' 9: A generator in a
	       * local preset zone supersedes a global preset zone
	       * generator.  The effect is -added- to the destination
	       * summing node -> voice_gen_incr */

	      if (preset_zone->gen[i].flags) {
		fluid_voice_gen_incr(voice, i, preset_zone->gen[i].val);
	      } else if ((global_preset_zone != NULL) && global_preset_zone->gen[i].flags) {
		fluid_voice_gen_incr(voice, i, global_preset_zone->gen[i].val);
	      } else {
		/* The generator has not been defined in this preset
		 * Do nothing, leave it unchanged.
		 */
	      }
	    } /* if available at preset level */
	  } /* for all generators */


	  /* Global preset zone, modulators: put them all into a
	   * list. */
	  mod_list_count = 0;
	  if (global_preset_zone){
	    mod = global_preset_zone->mod;
	    while (mod){
	      mod_list[mod_list_count++] = mod;
	      mod = mod->next;
	    }
	  }

	  /* Process the modulators of the local preset zone.  Kick
	   * out all identical modulators from the global preset zone
	   * (SF 2.01 page 69, second-last bullet) */

	  mod = preset_zone->mod;
	  while (mod){
	    for (i = 0; i < mod_list_count; i++){
	      if (mod_list[i] && fluid_mod_test_identity(mod,mod_list[i])){
		mod_list[i] = NULL;
	      }
	    }

	    /* Finally add the new modulator to the list. */
	    mod_list[mod_list_count++] = mod;
	    mod = mod->next;
	  }

	  /* Add preset modulators (global / local) to the voice. */
	  for (i = 0; i < mod_list_count; i++){
	    mod = mod_list[i];
	    if ((mod != NULL) && (mod->amount != 0)) { /* disabled modulators can be skipped. */

	      /* Preset modulators -add- to existing instrument /
	       * default modulators.  SF2.01 page 70 first bullet on
	       * page */
	      fluid_voice_add_mod(voice, mod, FLUID_VOICE_ADD);
	    }
	  }

	  /* add the synthesis process to the synthesis loop. */
	  fluid_synth_start_voice(synth, voice);

	  /* Store the ID of the first voice that was created by this noteon event.
	   * Exclusive class may only terminate older voices.
	   * That avoids killing voices, which have just been created.
	   * (a noteon event can create several voice processes with the same exclusive
	   * class - for example when using stereo samples)
	   */
	}

	inst_zone = fluid_inst_zone_next(inst_zone);
      }
	}
    preset_zone = fluid_preset_zone_next(preset_zone);
  }

  return FLUID_OK;
}

/*
 * fluid_defpreset_set_global_zone
 */
int
fluid_defpreset_set_global_zone(fluid_defpreset_t* defpreset, fluid_preset_zone_t* zone)
{
  defpreset->global_zone = zone;
  return FLUID_OK;
}

/*
 * fluid_defpreset_import_sfont
 */
int
fluid_defpreset_import_sfont(fluid_defpreset_t* defpreset,
			     SFPreset* sfpreset,
			     fluid_defsfont_t* defsfont)
{
  fluid_list_t *p;
  SFZone* sfzone;
  fluid_preset_zone_t* zone;
  int count;
  char zone_name[256];
  if (FLUID_STRLEN(sfpreset->name) > 0) {
    FLUID_STRCPY(defpreset->name, sfpreset->name);
  } else {
    FLUID_SNPRINTF(defpreset->name, sizeof(defpreset->name), "Bank%d,Pre%d", sfpreset->bank, sfpreset->prenum);
  }
  defpreset->bank = sfpreset->bank;
  defpreset->num = sfpreset->prenum;
  p = sfpreset->zone;
  count = 0;
  while (p != NULL) {
    sfzone = (SFZone *)fluid_list_get(p);
    FLUID_SNPRINTF(zone_name, sizeof(zone_name), "%s/%d", defpreset->name, count);
    zone = new_fluid_preset_zone(zone_name);
    if (zone == NULL) {
      return FLUID_FAILED;
    }
    if (fluid_preset_zone_import_sfont(zone, sfzone, defsfont) != FLUID_OK) {
      delete_fluid_preset_zone(zone);
      return FLUID_FAILED;
    }
    if ((count == 0) && (fluid_preset_zone_get_inst(zone) == NULL)) {
      fluid_defpreset_set_global_zone(defpreset, zone);
    } else if (fluid_defpreset_add_zone(defpreset, zone) != FLUID_OK) {
      return FLUID_FAILED;
    }
    p = fluid_list_next(p);
    count++;
  }
  return FLUID_OK;
}

/*
 * fluid_defpreset_add_zone
 */
int
fluid_defpreset_add_zone(fluid_defpreset_t* defpreset, fluid_preset_zone_t* zone)
{
  if (defpreset->zone == NULL) {
    zone->next = NULL;
    defpreset->zone = zone;
  } else {
    zone->next = defpreset->zone;
    defpreset->zone = zone;
  }
  return FLUID_OK;
}

/*
 * fluid_defpreset_get_zone
 */
fluid_preset_zone_t*
fluid_defpreset_get_zone(fluid_defpreset_t* defpreset)
{
  return defpreset->zone;
}

/*
 * fluid_defpreset_get_global_zone
 */
fluid_preset_zone_t*
fluid_defpreset_get_global_zone(fluid_defpreset_t* defpreset)
{
  return defpreset->global_zone;
}

/***************************************************************
 *
 *                           PRESET_ZONE
 */

/*
 * fluid_preset_zone_next
 */
fluid_preset_zone_t*
fluid_preset_zone_next(fluid_preset_zone_t* zone)
{
  return zone->next;
}

/*
 * new_fluid_preset_zone
 */
fluid_preset_zone_t*
new_fluid_preset_zone(char *name)
{
  fluid_preset_zone_t* zone = NULL;
  zone = FLUID_NEW(fluid_preset_zone_t);
  if (zone == NULL) {
    FLUID_LOG(FLUID_ERR, "Out of memory");
    return NULL;
  }
  zone->next = NULL;
  zone->name = FLUID_STRDUP(name);
  if (zone->name == NULL) {
    FLUID_LOG(FLUID_ERR, "Out of memory");
    FLUID_FREE(zone);
    return NULL;
  }
  zone->inst = NULL;
  zone->range.keylo = 0;
  zone->range.keyhi = 128;
  zone->range.vello = 0;
  zone->range.velhi = 128;
  zone->range.ignore = FALSE; 

  /* Flag all generators as unused (default, they will be set when they are found
   * in the sound font).
   * This also sets the generator values to default, but that is of no concern here.*/
  fluid_gen_set_default_values(&zone->gen[0]);
  zone->mod = NULL; /* list of modulators */
  return zone;
}

/*
 * delete_fluid_preset_zone
 */
void
delete_fluid_preset_zone(fluid_preset_zone_t* zone)
{
  fluid_mod_t *mod, *tmp;

  fluid_return_if_fail(zone != NULL);
  
  mod = zone->mod;
  while (mod)	/* delete the modulators */
    {
      tmp = mod;
      mod = mod->next;
      delete_fluid_mod (tmp);
    }

  FLUID_FREE (zone->name);
  delete_fluid_inst (zone->inst);
  FLUID_FREE(zone);
}

/*
 * fluid_preset_zone_import_sfont
 */
int
fluid_preset_zone_import_sfont(fluid_preset_zone_t* zone, SFZone *sfzone, fluid_defsfont_t* defsfont)
{
  fluid_list_t *r;
  SFGen* sfgen;
  int count;
  for (count = 0, r = sfzone->gen; r != NULL; count++) {
    sfgen = (SFGen *)fluid_list_get(r);
    switch (sfgen->id) {
    case GEN_KEYRANGE:
      zone->range.keylo = sfgen->amount.range.lo;
      zone->range.keyhi = sfgen->amount.range.hi;
      break;
    case GEN_VELRANGE:
      zone->range.vello = sfgen->amount.range.lo;
      zone->range.velhi = sfgen->amount.range.hi;
      break;
    case GEN_ATTENUATION:
      /* EMU8k/10k hardware applies a scale factor to initial attenuation generator values set at
       * preset and instrument level */
      zone->gen[sfgen->id].val = (fluid_real_t) sfgen->amount.sword * EMU_ATTENUATION_FACTOR;
      zone->gen[sfgen->id].flags = GEN_SET;
      break;
    default:
      /* FIXME: some generators have an unsigne word amount value but i don't know which ones */
      zone->gen[sfgen->id].val = (fluid_real_t) sfgen->amount.sword;
      zone->gen[sfgen->id].flags = GEN_SET;
      break;
    }
    r = fluid_list_next(r);
  }
  if ((sfzone->instsamp != NULL) && (sfzone->instsamp->data != NULL)) {
    zone->inst = (fluid_inst_t*) new_fluid_inst();
    if (zone->inst == NULL) {
      FLUID_LOG(FLUID_ERR, "Out of memory");
      return FLUID_FAILED;
    }
    if (fluid_inst_import_sfont(zone, zone->inst, 
							(SFInst *) sfzone->instsamp->data, defsfont) != FLUID_OK) {
      return FLUID_FAILED;
    }
  }

  /* Import the modulators (only SF2.1 and higher) */
  for (count = 0, r = sfzone->mod; r != NULL; count++) {

    SFMod* mod_src = (SFMod *)fluid_list_get(r);
    fluid_mod_t * mod_dest = new_fluid_mod();
    int type;

    if (mod_dest == NULL){
      return FLUID_FAILED;
    }
    mod_dest->next = NULL; /* pointer to next modulator, this is the end of the list now.*/

    /* *** Amount *** */
    mod_dest->amount = mod_src->amount;

    /* *** Source *** */
    mod_dest->src1 = mod_src->src & 127; /* index of source 1, seven-bit value, SF2.01 section 8.2, page 50 */
    mod_dest->flags1 = 0;

    /* Bit 7: CC flag SF 2.01 section 8.2.1 page 50*/
    if (mod_src->src & (1<<7)){
      mod_dest->flags1 |= FLUID_MOD_CC;
    } else {
      mod_dest->flags1 |= FLUID_MOD_GC;
    }

    /* Bit 8: D flag SF 2.01 section 8.2.2 page 51*/
    if (mod_src->src & (1<<8)){
      mod_dest->flags1 |= FLUID_MOD_NEGATIVE;
    } else {
      mod_dest->flags1 |= FLUID_MOD_POSITIVE;
    }

    /* Bit 9: P flag SF 2.01 section 8.2.3 page 51*/
    if (mod_src->src & (1<<9)){
      mod_dest->flags1 |= FLUID_MOD_BIPOLAR;
    } else {
      mod_dest->flags1 |= FLUID_MOD_UNIPOLAR;
    }

    /* modulator source types: SF2.01 section 8.2.1 page 52 */
    type=(mod_src->src) >> 10;
    type &= 63; /* type is a 6-bit value */
    if (type == 0){
      mod_dest->flags1 |= FLUID_MOD_LINEAR;
    } else if (type == 1){
      mod_dest->flags1 |= FLUID_MOD_CONCAVE;
    } else if (type == 2){
      mod_dest->flags1 |= FLUID_MOD_CONVEX;
    } else if (type == 3){
      mod_dest->flags1 |= FLUID_MOD_SWITCH;
    } else {
      /* This shouldn't happen - unknown type!
       * Deactivate the modulator by setting the amount to 0. */
      mod_dest->amount=0;
    }

    /* *** Dest *** */
    mod_dest->dest = mod_src->dest; /* index of controlled generator */

    /* *** Amount source *** */
    mod_dest->src2 = mod_src->amtsrc & 127; /* index of source 2, seven-bit value, SF2.01 section 8.2, p.50 */
    mod_dest->flags2 = 0;

    /* Bit 7: CC flag SF 2.01 section 8.2.1 page 50*/
    if (mod_src->amtsrc & (1<<7)){
      mod_dest->flags2 |= FLUID_MOD_CC;
    } else {
      mod_dest->flags2 |= FLUID_MOD_GC;
    }

    /* Bit 8: D flag SF 2.01 section 8.2.2 page 51*/
    if (mod_src->amtsrc & (1<<8)){
      mod_dest->flags2 |= FLUID_MOD_NEGATIVE;
    } else {
      mod_dest->flags2 |= FLUID_MOD_POSITIVE;
    }

    /* Bit 9: P flag SF 2.01 section 8.2.3 page 51*/
    if (mod_src->amtsrc & (1<<9)){
      mod_dest->flags2 |= FLUID_MOD_BIPOLAR;
    } else {
      mod_dest->flags2 |= FLUID_MOD_UNIPOLAR;
    }

    /* modulator source types: SF2.01 section 8.2.1 page 52 */
    type = (mod_src->amtsrc) >> 10;
    type &= 63; /* type is a 6-bit value */
    if (type == 0){
      mod_dest->flags2 |= FLUID_MOD_LINEAR;
    } else if (type == 1){
      mod_dest->flags2 |= FLUID_MOD_CONCAVE;
    } else if (type == 2){
      mod_dest->flags2 |= FLUID_MOD_CONVEX;
    } else if (type == 3){
      mod_dest->flags2 |= FLUID_MOD_SWITCH;
    } else {
      /* This shouldn't happen - unknown type!
       * Deactivate the modulator by setting the amount to 0. */
      mod_dest->amount=0;
    }

    /* *** Transform *** */
    /* SF2.01 only uses the 'linear' transform (0).
     * Deactivate the modulator by setting the amount to 0 in any other case.
     */
    if (mod_src->trans !=0){
      mod_dest->amount = 0;
    }

    /* Store the new modulator in the zone The order of modulators
     * will make a difference, at least in an instrument context: The
     * second modulator overwrites the first one, if they only differ
     * in amount. */
    if (count == 0){
      zone->mod = mod_dest;
    } else {
      fluid_mod_t * last_mod = zone->mod;

      /* Find the end of the list */
      while (last_mod->next != NULL){
	last_mod=last_mod->next;
      }

      last_mod->next = mod_dest;
    }

    r = fluid_list_next(r);
  } /* foreach modulator */

  return FLUID_OK;
}

/*
 * fluid_preset_zone_get_inst
 */
fluid_inst_t*
fluid_preset_zone_get_inst(fluid_preset_zone_t* zone)
{
  return zone->inst;
}


/***************************************************************
 *
 *                           INST
 */

/*
 * new_fluid_inst
 */
fluid_inst_t*
new_fluid_inst()
{
  fluid_inst_t* inst = FLUID_NEW(fluid_inst_t);
  if (inst == NULL) {
    FLUID_LOG(FLUID_ERR, "Out of memory");
    return NULL;
  }
  inst->name[0] = 0;
  inst->global_zone = NULL;
  inst->zone = NULL;
  return inst;
}

/*
 * delete_fluid_inst
 */
void
delete_fluid_inst(fluid_inst_t* inst)
{
  fluid_inst_zone_t* zone;
  
  fluid_return_if_fail(inst != NULL);
  
    delete_fluid_inst_zone(inst->global_zone);
    inst->global_zone = NULL;
    
  zone = inst->zone;
  while (zone != NULL) {
    inst->zone = zone->next;
    delete_fluid_inst_zone(zone);
    zone = inst->zone;
  }
  FLUID_FREE(inst);
}

/*
 * fluid_inst_set_global_zone
 */
int
fluid_inst_set_global_zone(fluid_inst_t* inst, fluid_inst_zone_t* zone)
{
  inst->global_zone = zone;
  return FLUID_OK;
}

/*
 * fluid_inst_import_sfont
 */
int
fluid_inst_import_sfont(fluid_preset_zone_t* preset_zone, fluid_inst_t* inst, 
						SFInst *sfinst, fluid_defsfont_t* defsfont)
{
  fluid_list_t *p;
  SFZone* sfzone;
  fluid_inst_zone_t* inst_zone;
  char zone_name[256];
  int count;

  p = sfinst->zone;
  if (FLUID_STRLEN(sfinst->name) > 0) {
    FLUID_STRCPY(inst->name, sfinst->name);
  } else {
    FLUID_STRCPY(inst->name, "<untitled>");
  }

  count = 0;
  while (p != NULL) {

    sfzone = (SFZone *)fluid_list_get(p);
    FLUID_SNPRINTF(zone_name, sizeof(zone_name), "%s/%d", inst->name, count);

    inst_zone = new_fluid_inst_zone(zone_name);
    if (inst_zone == NULL) {
      return FLUID_FAILED;
    }

    if (fluid_inst_zone_import_sfont(preset_zone, inst_zone, sfzone, defsfont) != FLUID_OK) {
      delete_fluid_inst_zone(inst_zone);
      return FLUID_FAILED;
    }

    if ((count == 0) && (fluid_inst_zone_get_sample(inst_zone) == NULL)) {
      fluid_inst_set_global_zone(inst, inst_zone);

    } else if (fluid_inst_add_zone(inst, inst_zone) != FLUID_OK) {
      return FLUID_FAILED;
    }

    p = fluid_list_next(p);
    count++;
  }
  return FLUID_OK;
}

/*
 * fluid_inst_add_zone
 */
int
fluid_inst_add_zone(fluid_inst_t* inst, fluid_inst_zone_t* zone)
{
  if (inst->zone == NULL) {
    zone->next = NULL;
    inst->zone = zone;
  } else {
    zone->next = inst->zone;
    inst->zone = zone;
  }
  return FLUID_OK;
}

/*
 * fluid_inst_get_zone
 */
fluid_inst_zone_t*
fluid_inst_get_zone(fluid_inst_t* inst)
{
  return inst->zone;
}

/*
 * fluid_inst_get_global_zone
 */
fluid_inst_zone_t*
fluid_inst_get_global_zone(fluid_inst_t* inst)
{
  return inst->global_zone;
}

/***************************************************************
 *
 *                           INST_ZONE
 */

/*
 * new_fluid_inst_zone
 */
fluid_inst_zone_t*
new_fluid_inst_zone(char* name)
{
  fluid_inst_zone_t* zone = NULL;
  zone = FLUID_NEW(fluid_inst_zone_t);
  if (zone == NULL) {
    FLUID_LOG(FLUID_ERR, "Out of memory");
    return NULL;
  }
  zone->next = NULL;
  zone->name = FLUID_STRDUP(name);
  if (zone->name == NULL) {
    FLUID_LOG(FLUID_ERR, "Out of memory");
    FLUID_FREE(zone);
    return NULL;
  }
  zone->sample = NULL;
  zone->range.keylo = 0;
  zone->range.keyhi = 128;
  zone->range.vello = 0;
  zone->range.velhi = 128;
  zone->range.ignore = FALSE;
  /* Flag the generators as unused.
   * This also sets the generator values to default, but they will be overwritten anyway, if used.*/
  fluid_gen_set_default_values(&zone->gen[0]);
  zone->mod=NULL; /* list of modulators */
  return zone;
}

/*
 * delete_fluid_inst_zone
 */
void
delete_fluid_inst_zone(fluid_inst_zone_t* zone)
{
  fluid_mod_t *mod, *tmp;

  fluid_return_if_fail(zone != NULL);
  
  mod = zone->mod;
  while (mod)	/* delete the modulators */
    {
      tmp = mod;
      mod = mod->next;
      delete_fluid_mod (tmp);
    }

  FLUID_FREE (zone->name);
  FLUID_FREE(zone);
}

/*
 * fluid_inst_zone_next
 */
fluid_inst_zone_t*
fluid_inst_zone_next(fluid_inst_zone_t* zone)
{
  return zone->next;
}

/*
 * fluid_inst_zone_import_sfont
 */
int
fluid_inst_zone_import_sfont(fluid_preset_zone_t* preset_zone, fluid_inst_zone_t* inst_zone,
                             SFZone *sfzone, fluid_defsfont_t* defsfont)
{
  fluid_list_t *r;
  SFGen* sfgen;
  int count;

  for (count = 0, r = sfzone->gen; r != NULL; count++) {
    sfgen = (SFGen *)fluid_list_get(r);
    switch (sfgen->id) {
    case GEN_KEYRANGE:
      inst_zone->range.keylo = sfgen->amount.range.lo;
      inst_zone->range.keyhi = sfgen->amount.range.hi;
      break;
    case GEN_VELRANGE:
      inst_zone->range.vello = sfgen->amount.range.lo;
      inst_zone->range.velhi = sfgen->amount.range.hi;
      break;
    case GEN_ATTENUATION:
      /* EMU8k/10k hardware applies a scale factor to initial attenuation generator values set at
       * preset and instrument level */
      inst_zone->gen[sfgen->id].val = (fluid_real_t) sfgen->amount.sword * EMU_ATTENUATION_FACTOR;
      inst_zone->gen[sfgen->id].flags = GEN_SET;
      break;
    default:
      /* FIXME: some generators have an unsigned word amount value but
	 i don't know which ones */
      inst_zone->gen[sfgen->id].val = (fluid_real_t) sfgen->amount.sword;
      inst_zone->gen[sfgen->id].flags = GEN_SET;
      break;
    }
    r = fluid_list_next(r);
  }
  
  /* adjust instrument zone keyrange to integrate preset zone keyrange */
  if (preset_zone->range.keylo > inst_zone->range.keylo) inst_zone->range.keylo = preset_zone->range.keylo;
  if (preset_zone->range.keyhi < inst_zone->range.keyhi) inst_zone->range.keyhi = preset_zone->range.keyhi;
  /* adjust instrument zone to integrate  preset zone velrange */
  if (preset_zone->range.vello > inst_zone->range.vello) inst_zone->range.vello = preset_zone->range.vello;
  if (preset_zone->range.velhi < inst_zone->range.velhi) inst_zone->range.velhi = preset_zone->range.velhi;

  /* FIXME */
/*    if (zone->gen[GEN_EXCLUSIVECLASS].flags == GEN_SET) { */
/*      FLUID_LOG(FLUID_DBG, "ExclusiveClass=%d\n", (int) zone->gen[GEN_EXCLUSIVECLASS].val); */
/*    } */

  /* fixup sample pointer */
  if ((sfzone->instsamp != NULL) && (sfzone->instsamp->data != NULL))
    inst_zone->sample = ((SFSample *)(sfzone->instsamp->data))->fluid_sample;

  /* Import the modulators (only SF2.1 and higher) */
  for (count = 0, r = sfzone->mod; r != NULL; count++) {
    SFMod* mod_src = (SFMod *)fluid_list_get(r);
    int type;
    fluid_mod_t* mod_dest;

    mod_dest = new_fluid_mod();
    if (mod_dest == NULL){
      return FLUID_FAILED;
    }

    mod_dest->next = NULL; /* pointer to next modulator, this is the end of the list now.*/

    /* *** Amount *** */
    mod_dest->amount = mod_src->amount;

    /* *** Source *** */
    mod_dest->src1 = mod_src->src & 127; /* index of source 1, seven-bit value, SF2.01 section 8.2, page 50 */
    mod_dest->flags1 = 0;

    /* Bit 7: CC flag SF 2.01 section 8.2.1 page 50*/
    if (mod_src->src & (1<<7)){
      mod_dest->flags1 |= FLUID_MOD_CC;
    } else {
      mod_dest->flags1 |= FLUID_MOD_GC;
    }

    /* Bit 8: D flag SF 2.01 section 8.2.2 page 51*/
    if (mod_src->src & (1<<8)){
      mod_dest->flags1 |= FLUID_MOD_NEGATIVE;
    } else {
      mod_dest->flags1 |= FLUID_MOD_POSITIVE;
    }

    /* Bit 9: P flag SF 2.01 section 8.2.3 page 51*/
    if (mod_src->src & (1<<9)){
      mod_dest->flags1 |= FLUID_MOD_BIPOLAR;
    } else {
      mod_dest->flags1 |= FLUID_MOD_UNIPOLAR;
    }

    /* modulator source types: SF2.01 section 8.2.1 page 52 */
    type = (mod_src->src) >> 10;
    type &= 63; /* type is a 6-bit value */
    if (type == 0){
      mod_dest->flags1 |= FLUID_MOD_LINEAR;
    } else if (type == 1){
      mod_dest->flags1 |= FLUID_MOD_CONCAVE;
    } else if (type == 2){
      mod_dest->flags1 |= FLUID_MOD_CONVEX;
    } else if (type == 3){
      mod_dest->flags1 |= FLUID_MOD_SWITCH;
    } else {
      /* This shouldn't happen - unknown type!
       * Deactivate the modulator by setting the amount to 0. */
      mod_dest->amount = 0;
    }

    /* *** Dest *** */
    mod_dest->dest=mod_src->dest; /* index of controlled generator */

    /* *** Amount source *** */
    mod_dest->src2=mod_src->amtsrc & 127; /* index of source 2, seven-bit value, SF2.01 section 8.2, page 50 */
    mod_dest->flags2 = 0;

    /* Bit 7: CC flag SF 2.01 section 8.2.1 page 50*/
    if (mod_src->amtsrc & (1<<7)){
      mod_dest->flags2 |= FLUID_MOD_CC;
    } else {
      mod_dest->flags2 |= FLUID_MOD_GC;
    }

    /* Bit 8: D flag SF 2.01 section 8.2.2 page 51*/
    if (mod_src->amtsrc & (1<<8)){
      mod_dest->flags2 |= FLUID_MOD_NEGATIVE;
    } else {
      mod_dest->flags2 |= FLUID_MOD_POSITIVE;
    }

    /* Bit 9: P flag SF 2.01 section 8.2.3 page 51*/
    if (mod_src->amtsrc & (1<<9)){
      mod_dest->flags2 |= FLUID_MOD_BIPOLAR;
    } else {
      mod_dest->flags2 |= FLUID_MOD_UNIPOLAR;
    }

    /* modulator source types: SF2.01 section 8.2.1 page 52 */
    type=(mod_src->amtsrc) >> 10;
    type &= 63; /* type is a 6-bit value */
    if (type == 0){
      mod_dest->flags2 |= FLUID_MOD_LINEAR;
    } else if (type == 1){
      mod_dest->flags2 |= FLUID_MOD_CONCAVE;
    } else if (type == 2){
      mod_dest->flags2 |= FLUID_MOD_CONVEX;
    } else if (type == 3){
      mod_dest->flags2 |= FLUID_MOD_SWITCH;
    } else {
      /* This shouldn't happen - unknown type!
       * Deactivate the modulator by setting the amount to 0. */
      mod_dest->amount = 0;
    }

    /* *** Transform *** */
    /* SF2.01 only uses the 'linear' transform (0).
     * Deactivate the modulator by setting the amount to 0 in any other case.
     */
    if (mod_src->trans !=0){
      mod_dest->amount = 0;
    }

    /* Store the new modulator in the zone
     * The order of modulators will make a difference, at least in an instrument context:
     * The second modulator overwrites the first one, if they only differ in amount. */
    if (count == 0){
      inst_zone->mod=mod_dest;
    } else {
      fluid_mod_t * last_mod=inst_zone->mod;
      /* Find the end of the list */
      while (last_mod->next != NULL){
	last_mod=last_mod->next;
      }
      last_mod->next=mod_dest;
    }

    r = fluid_list_next(r);
  } /* foreach modulator */
  return FLUID_OK;
}

/*
 * fluid_inst_zone_get_sample
 */
fluid_sample_t*
fluid_inst_zone_get_sample(fluid_inst_zone_t* zone)
{
  return zone->sample;
}


int
fluid_zone_inside_range(fluid_zone_range_t* range, int key, int vel)
{
    /* ignoreInstrumentZone is set in mono legato playing */
    int ignore_zone = range->ignore;
    
    /* Reset the 'ignore' request */
    range->ignore = FALSE;
    
  return !ignore_zone && ((range->keylo <= key) &&
	  (range->keyhi >= key) &&
	  (range->vello <= vel) &&
	  (range->velhi >= vel));
}

/***************************************************************
 *
 *                           SAMPLE
 */

/*
 * fluid_sample_in_rom
 */
int
fluid_sample_in_rom(fluid_sample_t* sample)
{
  return (sample->sampletype & FLUID_SAMPLETYPE_ROM);
}


/*
 * fluid_sample_import_sfont
 */
int
fluid_sample_import_sfont(fluid_sample_t* sample, SFSample* sfsample, fluid_defsfont_t* defsfont)
{
  FLUID_STRCPY(sample->name, sfsample->name);

  sample->source_start = sfsample->start;
  sample->source_end = (sfsample->end > 0) ? sfsample->end - 1 : 0; /* marks last sample, contrary to SF spec. */
  sample->source_loopstart = sfsample->loopstart;
  sample->source_loopend = sfsample->loopend;

  sample->start = sample->source_start;
  sample->end = sample->source_end;
  sample->loopstart = sample->source_loopstart;
  sample->loopend = sample->source_loopend;
  sample->samplerate = sfsample->samplerate;
  sample->origpitch = sfsample->origpitch;
  sample->pitchadj = sfsample->pitchadj;
  sample->sampletype = sfsample->sampletype;

  if (defsfont->dynamic_samples)
  {
    sample->notify = dynamic_samples_sample_notify;
  }

  if (fluid_sample_validate(sample, defsfont->samplesize) == FLUID_FAILED)
  {
      return FLUID_FAILED;
  }

  return FLUID_OK;
}

/* Called if a sample is no longer used by a voice. Used by dynamic sample loading
 * to unload a sample that is not used by any loaded presets anymore but couldn't
 * be unloaded straight away because it was still in use by a voice. */
static int dynamic_samples_sample_notify(fluid_sample_t *sample, int reason)
{
    if (reason == FLUID_SAMPLE_DONE && sample->preset_count == 0)
    {
        unload_sample(sample);
    }

    return FLUID_OK;
}

/* Called if a preset has been selected for or unselected from a channel. Used by
 * dynamic sample loading to load and unload samples on demand. */
static int dynamic_samples_preset_notify(fluid_preset_t *preset, int reason, int chan)
{
    fluid_defsfont_t *defsfont;

    if (reason == FLUID_PRESET_SELECTED)
    {
        FLUID_LOG(FLUID_DBG, "Selected preset '%s' on channel %d", fluid_preset_get_name(preset), chan);
        defsfont = fluid_sfont_get_data(preset->sfont);
        load_preset_samples(defsfont, preset);
    }
    else if (reason == FLUID_PRESET_UNSELECTED)
    {
        FLUID_LOG(FLUID_DBG, "Deselected preset '%s' from channel %d", fluid_preset_get_name(preset), chan);
        defsfont = fluid_sfont_get_data(preset->sfont);
        unload_preset_samples(defsfont, preset);
    }

    return FLUID_OK;
}


/* Walk through all samples used by the passed in preset and make sure that the
 * sample data is loaded for each sample. Used by dynamic sample loading. */
static int load_preset_samples(fluid_defsfont_t *defsfont, fluid_preset_t *preset)
{
    fluid_defpreset_t *defpreset;
    fluid_preset_zone_t *preset_zone;
    fluid_inst_t *inst;
    fluid_inst_zone_t *inst_zone;
    fluid_sample_t *sample;
    SFData *sffile = NULL;

    defpreset = fluid_preset_get_data(preset);
    preset_zone = fluid_defpreset_get_zone(defpreset);
    while (preset_zone != NULL)
    {
        inst = fluid_preset_zone_get_inst(preset_zone);
        inst_zone = fluid_inst_get_zone(inst);
        while (inst_zone != NULL) {
            sample = fluid_inst_zone_get_sample(inst_zone);

            if ((sample != NULL) && (sample->start != sample->end))
            {
                sample->preset_count++;

                /* If this is the first time this sample has been selected,
                 * load the sampledata */
                if (sample->preset_count == 1)
                {
                    /* Make sure we have an open Soundfont file. Do this here
                     * to avoid having to open the file if no loading is necessary
                     * for a preset */
                    if (sffile == NULL)
                    {
                        sffile = fluid_sffile_open(defsfont->filename, defsfont->fcbs);
                        if (sffile == NULL)
                        {
                            FLUID_LOG(FLUID_ERR, "Unable to open Soundfont file");
                            return FLUID_FAILED;
                        }
                    }

                    if (fluid_defsfont_load_sampledata(defsfont, sffile, sample) == FLUID_FAILED)
                    {
                        FLUID_LOG(FLUID_ERR, "Unable to load sample '%s', disabling", sample->name);
                        sample->start = sample->end = 0;
                    }
                }
            }

            inst_zone = fluid_inst_zone_next(inst_zone);
        }
        preset_zone = fluid_preset_zone_next(preset_zone);
    }

    if (sffile != NULL)
    {
        fluid_sffile_close(sffile);
    }

    return FLUID_OK;
}

/* Walk through all samples used by the passed in preset and unload the sample data
 * of each sample that is not used by any selected preset anymore. Used by dynamic
 * sample loading. */
static int unload_preset_samples(fluid_defsfont_t *defsfont, fluid_preset_t *preset)
{
    fluid_defpreset_t *defpreset;
    fluid_preset_zone_t *preset_zone;
    fluid_inst_t *inst;
    fluid_inst_zone_t *inst_zone;
    fluid_sample_t *sample;

    defpreset = fluid_preset_get_data(preset);
    preset_zone = fluid_defpreset_get_zone(defpreset);
    while (preset_zone != NULL)
    {
        inst = fluid_preset_zone_get_inst(preset_zone);
        inst_zone = fluid_inst_get_zone(inst);
        while (inst_zone != NULL) {
            sample = fluid_inst_zone_get_sample(inst_zone);

            if ((sample != NULL) && (sample->preset_count > 0))
            {
                sample->preset_count--;

                /* If the sample is not used by any preset or used by a
                 * sounding voice, unload it from the sample cache. If it's
                 * still in use by a voice, dynamic_samples_sample_notify will
                 * take care of unloading the sample as soon as the voice is
                 * finished with it (but only on the next API call). */
                if (sample->preset_count == 0 && sample->refcount == 0)
                {
                    unload_sample(sample);
                }
            }

            inst_zone = fluid_inst_zone_next(inst_zone);
        }
        preset_zone = fluid_preset_zone_next(preset_zone);
    }

    return FLUID_OK;
}

/* Unload an unused sample from the samplecache */
static void unload_sample(fluid_sample_t *sample)
{
    fluid_return_if_fail(sample != NULL);
    fluid_return_if_fail(sample->data != NULL);
    fluid_return_if_fail(sample->preset_count == 0);
    fluid_return_if_fail(sample->refcount == 0);

    FLUID_LOG(FLUID_DBG, "Unloading sample '%s'", sample->name);

    if (fluid_samplecache_unload(sample->data) == FLUID_FAILED)
    {
        FLUID_LOG(FLUID_ERR, "Unable to unload sample '%s'", sample->name);
    }
    else
    {
        sample->data = NULL;
        sample->data24 = NULL;
    }
}<|MERGE_RESOLUTION|>--- conflicted
+++ resolved
@@ -411,11 +411,9 @@
         sample = NULL;
     }
 
-<<<<<<< HEAD
-=======
     /* Store reference to FluidSynth sample in SFSample for later IZone fixups */
     sfsample->fluid_sample = sample;
->>>>>>> 02de8300
+
     p = fluid_list_next(p);
   }
 
