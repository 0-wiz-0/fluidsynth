/* FluidSynth - A Software Synthesizer
 *
 * Copyright (C) 2003  Peter Hanappe and others.
 *
 * SoundFont file loading code borrowed from Smurf SoundFont Editor
 * Copyright (C) 1999-2001 Josh Green
 *
 * This library is free software; you can redistribute it and/or
 * modify it under the terms of the GNU Lesser General Public License
 * as published by the Free Software Foundation; either version 2.1 of
 * the License, or (at your option) any later version.
 *
 * This library is distributed in the hope that it will be useful, but
 * WITHOUT ANY WARRANTY; without even the implied warranty of
 * MERCHANTABILITY or FITNESS FOR A PARTICULAR PURPOSE.  See the GNU
 * Lesser General Public License for more details.
 *
 * You should have received a copy of the GNU Lesser General Public
 * License along with this library; if not, write to the Free
 * Software Foundation, Inc., 51 Franklin Street, Fifth Floor, Boston, MA
 * 02110-1301, USA
 */


#include "fluid_sffile.h"
#include "fluid_sfont.h"
#include "fluid_sys.h"

#if LIBSNDFILE_SUPPORT
#include <sndfile.h>
#endif

#if LIBINSTPATCH_SUPPORT
#include <libinstpatch/libinstpatch.h>
#endif

/*=================================sfload.c========================
  Borrowed from Smurf SoundFont Editor by Josh Green
  =================================================================*/

/* FOURCC definitions */
#define RIFF_FCC    FLUID_FOURCC('R','I','F','F')
#define LIST_FCC    FLUID_FOURCC('L','I','S','T')
#define SFBK_FCC    FLUID_FOURCC('s','f','b','k')
#define INFO_FCC    FLUID_FOURCC('I','N','F','O')
#define SDTA_FCC    FLUID_FOURCC('s','d','t','a')
#define PDTA_FCC    FLUID_FOURCC('p','d','t','a') /* info/sample/preset */

#define IFIL_FCC    FLUID_FOURCC('i','f','i','l')
#define ISNG_FCC    FLUID_FOURCC('i','s','n','g')
#define INAM_FCC    FLUID_FOURCC('I','N','A','M')
#define IROM_FCC    FLUID_FOURCC('i','r','o','m') /* info ids (1st byte of info strings) */
#define IVER_FCC    FLUID_FOURCC('i','v','e','r')
#define ICRD_FCC    FLUID_FOURCC('I','C','R','D')
#define IENG_FCC    FLUID_FOURCC('I','E','N','G')
#define IPRD_FCC    FLUID_FOURCC('I','P','R','D') /* more info ids */
#define ICOP_FCC    FLUID_FOURCC('I','C','O','P')
#define ICMT_FCC    FLUID_FOURCC('I','C','M','T')
#define ISFT_FCC    FLUID_FOURCC('I','S','F','T') /* and yet more info ids */

#define SNAM_FCC    FLUID_FOURCC('s','n','a','m')
#define SMPL_FCC    FLUID_FOURCC('s','m','p','l') /* sample ids */
#define PHDR_FCC    FLUID_FOURCC('p','h','d','r')
#define PBAG_FCC    FLUID_FOURCC('p','b','a','g')
#define PMOD_FCC    FLUID_FOURCC('p','m','o','d')
#define PGEN_FCC    FLUID_FOURCC('p','g','e','n') /* preset ids */
#define IHDR_FCC    FLUID_FOURCC('i','n','s','t')
#define IBAG_FCC    FLUID_FOURCC('i','b','a','g')
#define IMOD_FCC    FLUID_FOURCC('i','m','o','d')
#define IGEN_FCC    FLUID_FOURCC('i','g','e','n') /* instrument ids */
#define SHDR_FCC    FLUID_FOURCC('s','h','d','r') /* sample info */
#define SM24_FCC    FLUID_FOURCC('s','m','2','4')

/* Set when the FCC code is unknown */
#define UNKN_ID     FLUID_N_ELEMENTS(idlist)

/*
 * This declares a uint32_t array containing the SF2 chunk identifiers.
 */
static const uint32_t idlist[] =
{
    RIFF_FCC,
    LIST_FCC,
    SFBK_FCC,
    INFO_FCC,
    SDTA_FCC,
    PDTA_FCC,

    IFIL_FCC,
    ISNG_FCC,
    INAM_FCC,
    IROM_FCC,
    IVER_FCC,
    ICRD_FCC,
    IENG_FCC,
    IPRD_FCC,
    ICOP_FCC,
    ICMT_FCC,
    ISFT_FCC,

    SNAM_FCC,
    SMPL_FCC,
    PHDR_FCC,
    PBAG_FCC,
    PMOD_FCC,
    PGEN_FCC,
    IHDR_FCC,
    IBAG_FCC,
    IMOD_FCC,
    IGEN_FCC,
    SHDR_FCC,
    SM24_FCC
};

<<<<<<< HEAD
=======
#define Gen_MaxValid Gen_Dummy - 1 /* maximum valid generator */
#define Gen_Count Gen_Dummy /* count of generators */
#define GenArrSize sizeof(SFGenAmount) * Gen_Count /* gen array size */


>>>>>>> 487156c3
static const unsigned short invalid_inst_gen[] =
{
    GEN_UNUSED1,
    GEN_UNUSED2,
    GEN_UNUSED3,
    GEN_UNUSED4,
    GEN_RESERVED1,
    GEN_RESERVED2,
    GEN_RESERVED3,
    GEN_INSTRUMENT,
};

static const unsigned short invalid_preset_gen[] =
{
    GEN_STARTADDROFS,
    GEN_ENDADDROFS,
    GEN_STARTLOOPADDROFS,
    GEN_ENDLOOPADDROFS,
    GEN_STARTADDRCOARSEOFS,
    GEN_ENDADDRCOARSEOFS,
    GEN_STARTLOOPADDRCOARSEOFS,
    GEN_KEYNUM,
    GEN_VELOCITY,
    GEN_ENDLOOPADDRCOARSEOFS,
    GEN_SAMPLEMODE,
    GEN_EXCLUSIVECLASS,
    GEN_OVERRIDEROOTKEY,
    GEN_SAMPLEID,
};


/* sfont file chunk sizes */
#define SF_PHDR_SIZE (38)
#define SF_BAG_SIZE  (4)
#define SF_MOD_SIZE  (10)
#define SF_GEN_SIZE  (4)
#define SF_IHDR_SIZE (22)
#define SF_SHDR_SIZE (46)


#define READCHUNK(sf, var)                                                  \
    do                                                                      \
    {                                                                       \
        if (sf->fcbs->fread(var, 8, sf->sffd) == FLUID_FAILED)              \
            return FALSE;                                                   \
        ((SFChunk *)(var))->size = FLUID_LE32TOH(((SFChunk *)(var))->size); \
    } while (0)

#define READD(sf, var)                                            \
    do                                                            \
    {                                                             \
        uint32_t _temp;                                           \
        if (sf->fcbs->fread(&_temp, 4, sf->sffd) == FLUID_FAILED) \
            return FALSE;                                         \
        var = FLUID_LE32TOH(_temp);                               \
    } while (0)

#define READW(sf, var)                                            \
    do                                                            \
    {                                                             \
        uint16_t _temp;                                           \
        if (sf->fcbs->fread(&_temp, 2, sf->sffd) == FLUID_FAILED) \
            return FALSE;                                         \
        var = FLUID_LE16TOH(_temp);                               \
    } while (0)

#define READID(sf, var)                                        \
    do                                                         \
    {                                                          \
        if (sf->fcbs->fread(var, 4, sf->sffd) == FLUID_FAILED) \
            return FALSE;                                      \
    } while (0)

#define READSTR(sf, var)                                        \
    do                                                          \
    {                                                           \
        if (sf->fcbs->fread(var, 20, sf->sffd) == FLUID_FAILED) \
            return FALSE;                                       \
        (*var)[20] = '\0';                                      \
    } while (0)

#define READB(sf, var)                                          \
    do                                                          \
    {                                                           \
        if (sf->fcbs->fread(&var, 1, sf->sffd) == FLUID_FAILED) \
            return FALSE;                                       \
    } while (0)

#define FSKIP(sf, size)                                                \
    do                                                                 \
    {                                                                  \
        if (sf->fcbs->fseek(sf->sffd, size, SEEK_CUR) == FLUID_FAILED) \
            return FALSE;                                              \
    } while (0)

#define FSKIPW(sf)                                                  \
    do                                                              \
    {                                                               \
        if (sf->fcbs->fseek(sf->sffd, 2, SEEK_CUR) == FLUID_FAILED) \
            return FALSE;                                           \
    } while (0)

/* removes and advances a fluid_list_t pointer */
#define SLADVREM(list, item)                        \
    do                                              \
    {                                               \
        fluid_list_t *_temp = item;                 \
        item = fluid_list_next(item);               \
        list = fluid_list_remove_link(list, _temp); \
        delete1_fluid_list(_temp);                  \
    } while (0)


static int load_header(SFData *sf);
static int load_body(SFData *sf);
static int process_info(SFData *sf, int size);
static int process_sdta(SFData *sf, unsigned int size);
static int process_pdta(SFData *sf, int size);
static int load_phdr(SFData *sf, unsigned int size);
static int load_pbag(SFData *sf, int size);
static int load_pmod(SFData *sf, int size);
extern int load_pgen(SFData *sf, int size);
static int load_ihdr(SFData *sf, unsigned int size);
static int load_ibag(SFData *sf, int size);
static int load_imod(SFData *sf, int size);
extern int load_igen(SFData *sf, int size);
static int load_shdr(SFData *sf, unsigned int size);

static int chunkid(uint32_t id);
static int read_listchunk(SFData *sf, SFChunk *chunk);
static int pdtahelper(SFData *sf, unsigned int expid, unsigned int reclen, SFChunk *chunk, int *size);
static int preset_compare_func(void *a, void *b);
static fluid_list_t *find_gen_by_id(int gen, fluid_list_t *genlist);
static int valid_inst_genid(unsigned short genid);
static int valid_preset_genid(unsigned short genid);

static int fluid_sffile_read_vorbis(SFData *sf, unsigned int start_byte, unsigned int end_byte, short **data);
static int fluid_sffile_read_wav(SFData *sf, unsigned int start, unsigned int end, short **data, char **data24);

/**
 * Check if a file is a SoundFont file.
 *
 * @param filename Path to the file to check
 * @return TRUE if it could be a SF2, SF3 or DLS file, FALSE otherwise
 *
 * If fluidsynth was built with DLS support, this function will also identify DLS files.
 *
 * @note This function only checks whether header(s) in the RIFF chunk are present.
 * A call to fluid_synth_sfload() might still fail.
 */
int fluid_is_soundfont(const char *filename)
{
    FILE    *fp;
    uint32_t fcc;
    int      retcode = FALSE;
    const char* err_msg;

    do
    {
        if((fp = fluid_file_open(filename, &err_msg)) == NULL)
        {
            FLUID_LOG(FLUID_ERR, "fluid_is_soundfont(): fopen() failed: '%s'", err_msg);
            return retcode;
        }

        if(FLUID_FREAD(&fcc, sizeof(fcc), 1, fp) != 1)
        {
            FLUID_LOG(FLUID_ERR, "fluid_is_soundfont(): failed to read RIFF chunk id.");
            break;
        }

        if(fcc != RIFF_FCC)
        {
            FLUID_LOG(FLUID_ERR, "fluid_is_soundfont(): expected RIFF chunk id '0x%04X' but got '0x%04X'.", (unsigned int) RIFF_FCC, (unsigned int)fcc);
            break;
        }

        if(FLUID_FSEEK(fp, 4, SEEK_CUR))
        {
            FLUID_LOG(FLUID_ERR, "fluid_is_soundfont(): cannot seek +4 bytes.");
            break;
        }

        if(FLUID_FREAD(&fcc, sizeof(fcc), 1, fp) != 1)
        {
            FLUID_LOG(FLUID_ERR, "fluid_is_soundfont(): failed to read SFBK chunk id.");
            break;
        }

        retcode = (fcc == SFBK_FCC);
        if(retcode)
        {
            break;  // seems to be SF2, stop here
        }
#ifdef LIBINSTPATCH_SUPPORT
        else
        {
            IpatchFileHandle *fhandle = ipatch_file_identify_open(filename, NULL);
            if(fhandle != NULL)
            {
                retcode = (ipatch_file_identify(fhandle->file, NULL) == IPATCH_TYPE_DLS_FILE);
                ipatch_file_close(fhandle);
            }
        }
#endif
    }
    while(0);

    FLUID_FCLOSE(fp);

    return retcode;
}

/*
 * Open a SoundFont file and parse it's contents into a SFData structure.
 *
 * @param fname filename
 * @param fcbs file callback structure
 * @return the partially parsed SoundFont as SFData structure or NULL on error
 */
SFData *fluid_sffile_open(const char *fname, const fluid_file_callbacks_t *fcbs)
{
    SFData *sf;
    fluid_long_long_t fsize = 0;

    if(!(sf = FLUID_NEW(SFData)))
    {
        FLUID_LOG(FLUID_ERR, "Out of memory");
        return NULL;
    }

    FLUID_MEMSET(sf, 0, sizeof(SFData));

    fluid_rec_mutex_init(sf->mtx);
    sf->fcbs = fcbs;

    if((sf->sffd = fcbs->fopen(fname)) == NULL)
    {
        FLUID_LOG(FLUID_ERR, "Unable to open file '%s'", fname);
        goto error_exit;
    }

    sf->fname = FLUID_STRDUP(fname);

    if(sf->fname == NULL)
    {
        FLUID_LOG(FLUID_ERR, "Out of memory");
        goto error_exit;
    }

    /* get size of file by seeking to end */
    if(fcbs->fseek(sf->sffd, 0L, SEEK_END) == FLUID_FAILED)
    {
        FLUID_LOG(FLUID_ERR, "Seek to end of file failed");
        goto error_exit;
    }

    if((fsize = fcbs->ftell(sf->sffd)) == FLUID_FAILED)
    {
        FLUID_LOG(FLUID_ERR, "Get end of file position failed");
        goto error_exit;
    }

    sf->filesize = fsize;

    if(fcbs->fseek(sf->sffd, 0, SEEK_SET) == FLUID_FAILED)
    {
        FLUID_LOG(FLUID_ERR, "Rewind to start of file failed");
        goto error_exit;
    }

    if(!load_header(sf))
    {
        goto error_exit;
    }

    return sf;

error_exit:
    fluid_sffile_close(sf);
    return NULL;
}

/*
 * Parse all preset information from the soundfont
 *
 * @return FLUID_OK on success, otherwise FLUID_FAILED
 */
int fluid_sffile_parse_presets(SFData *sf)
{
    if(!load_body(sf))
    {
        return FLUID_FAILED;
    }

    return FLUID_OK;
}

/* Load sample data from the soundfont file
 *
 * This function will always return the sample data in WAV format. If the sample_type specifies an
 * Ogg Vorbis compressed sample, it will be decompressed automatically before returning.
 *
 * @param sf SFData instance
 * @param sample_start index of first sample point in Soundfont sample chunk
 * @param sample_end index of last sample point in Soundfont sample chunk
 * @param sample_type type of the sample in Soundfont
 * @param data pointer to sample data pointer, will point to loaded sample data on success
 * @param data24 pointer to 24-bit sample data pointer if 24-bit data present, will point to loaded
 *               24-bit sample data on success or NULL if no 24-bit data is present in file
 *
 * @return The number of sample words in returned buffers or -1 on failure
 */
int fluid_sffile_read_sample_data(SFData *sf, unsigned int sample_start, unsigned int sample_end,
                                  int sample_type, short **data, char **data24)
{
    int num_samples;

    if(sample_type & FLUID_SAMPLETYPE_OGG_VORBIS)
    {
        num_samples = fluid_sffile_read_vorbis(sf, sample_start, sample_end, data);
    }
    else
    {
        num_samples = fluid_sffile_read_wav(sf, sample_start, sample_end, data, data24);
    }

    return num_samples;
}

/*
 * Close a SoundFont file and free the SFData structure.
 *
 * @param sf pointer to SFData structure
 * @param fcbs file callback structure
 */
void fluid_sffile_close(SFData *sf)
{
    fluid_list_t *entry;
    SFPreset *preset;
    SFInst *inst;

    fluid_rec_mutex_destroy(sf->mtx);
    if(sf->sffd)
    {
        sf->fcbs->fclose(sf->sffd);
    }

    FLUID_FREE(sf->fname);

    entry = sf->info;

    while(entry)
    {
        FLUID_FREE(fluid_list_get(entry));
        entry = fluid_list_next(entry);
    }

    delete_fluid_list(sf->info);

    entry = sf->preset;

    while(entry)
    {
        preset = (SFPreset *)fluid_list_get(entry);
        delete_preset(preset);
        entry = fluid_list_next(entry);
    }

    delete_fluid_list(sf->preset);

    entry = sf->inst;

    while(entry)
    {
        inst = (SFInst *)fluid_list_get(entry);
        delete_inst(inst);
        entry = fluid_list_next(entry);
    }

    delete_fluid_list(sf->inst);

    entry = sf->sample;

    while(entry)
    {
        FLUID_FREE(fluid_list_get(entry));
        entry = fluid_list_next(entry);
    }

    delete_fluid_list(sf->sample);

    FLUID_FREE(sf);
}


/*
 * Private functions
 */

/* sound font file load functions */
static int chunkid(uint32_t id)
{
    unsigned int i;

    for(i = 0; i < FLUID_N_ELEMENTS(idlist); i++)
    {
        if(idlist[i] == id)
        {
            break;
        }
    }

    /* Return chunk id or UNKN_ID if not found */
    return i;
}

static int load_header(SFData *sf)
{
    SFChunk chunk;

    READCHUNK(sf, &chunk); /* load RIFF chunk */

    if(chunk.id != RIFF_FCC)
    {
        /* error if not RIFF */
        FLUID_LOG(FLUID_ERR, "Not a RIFF file");
        return FALSE;
    }

    READID(sf, &chunk.id); /* load file ID */

    if(chunk.id != SFBK_FCC)
    {
        /* error if not SFBK_ID */
        FLUID_LOG(FLUID_ERR, "Not a SoundFont file");
        return FALSE;
    }

    if(chunk.size != sf->filesize - 8)
    {
        FLUID_LOG(FLUID_ERR, "SoundFont file size mismatch");
        return FALSE;
    }

    /* Process INFO block */
    if(!read_listchunk(sf, &chunk))
    {
        return FALSE;
    }

    if(chunk.id != INFO_FCC)
    {
        FLUID_LOG(FLUID_ERR, "Invalid ID found when expecting INFO chunk");
        return FALSE;
    }

    if(!process_info(sf, chunk.size))
    {
        return FALSE;
    }

    /* Process sample chunk */
    if(!read_listchunk(sf, &chunk))
    {
        return FALSE;
    }

    if(chunk.id != SDTA_FCC)
    {
        FLUID_LOG(FLUID_ERR, "Invalid ID found when expecting SAMPLE chunk");
        return FALSE;
    }

    if(!process_sdta(sf, chunk.size))
    {
        return FALSE;
    }

    /* process HYDRA chunk */
    if(!read_listchunk(sf, &chunk))
    {
        return FALSE;
    }

    if(chunk.id != PDTA_FCC)
    {
        FLUID_LOG(FLUID_ERR, "Invalid ID found when expecting HYDRA chunk");
        return FALSE;
    }

    sf->hydrapos = sf->fcbs->ftell(sf->sffd);
    sf->hydrasize = chunk.size;

    return TRUE;
}

static int load_body(SFData *sf)
{
    if(sf->fcbs->fseek(sf->sffd, sf->hydrapos, SEEK_SET) == FLUID_FAILED)
    {
        FLUID_LOG(FLUID_ERR, "Failed to seek to HYDRA position");
        return FALSE;
    }

    if(!process_pdta(sf, sf->hydrasize))
    {
        return FALSE;
    }

    /* sort preset list by bank, preset # */
    sf->preset = fluid_list_sort(sf->preset, (fluid_compare_func_t)preset_compare_func);

    return TRUE;
}

static int read_listchunk(SFData *sf, SFChunk *chunk)
{
    READCHUNK(sf, chunk); /* read list chunk */

    if(chunk->id != LIST_FCC)  /* error if ! list chunk */
    {
        FLUID_LOG(FLUID_ERR, "Invalid chunk id in level 0 parse");
        return FALSE;
    }

    READID(sf, &chunk->id); /* read id string */
    chunk->size -= 4;
    return TRUE;
}

static int process_info(SFData *sf, int size)
{
    SFChunk chunk;
    union
    {
        char *chr;
        uint32_t *fcc;
    } item;
    unsigned short ver;

    while(size > 0)
    {
        READCHUNK(sf, &chunk);
        size -= 8;

        if(chunk.id == IFIL_FCC)
        {
            /* sound font version chunk? */
            if(chunk.size != 4)
            {
                FLUID_LOG(FLUID_ERR, "Sound font version info chunk has invalid size");
                return FALSE;
            }

            READW(sf, ver);
            sf->version.major = ver;
            READW(sf, ver);
            sf->version.minor = ver;

            if(sf->version.major < 2)
            {
                FLUID_LOG(FLUID_ERR, "Sound font version is %d.%d which is not"
                          " supported, convert to version 2.0x",
                          sf->version.major, sf->version.minor);
                return FALSE;
            }

            if(sf->version.major == 3)
            {
#if !LIBSNDFILE_SUPPORT
                FLUID_LOG(FLUID_WARN,
                          "Sound font version is %d.%d but fluidsynth was compiled without"
                          " support for (v3.x)",
                          sf->version.major, sf->version.minor);
                return FALSE;
#endif
            }
            else if(sf->version.major > 2)
            {
                FLUID_LOG(FLUID_WARN,
                          "Sound font version is %d.%d which is newer than"
                          " what this version of fluidsynth was designed for (v2.0x)",
                          sf->version.major, sf->version.minor);
                return FALSE;
            }
        }
        else if(chunk.id == IVER_FCC)
        {
            /* ROM version chunk? */
            if(chunk.size != 4)
            {
                FLUID_LOG(FLUID_ERR, "ROM version info chunk has invalid size");
                return FALSE;
            }

            READW(sf, ver);
            sf->romver.major = ver;
            READW(sf, ver);
            sf->romver.minor = ver;
        }
        else if(chunkid(chunk.id) != UNKN_ID)
        {
            if((chunk.id != ICMT_FCC && chunk.size > 256) || (chunk.size > 65536) || (chunk.size % 2))
            {
                FLUID_LOG(FLUID_ERR, "INFO sub chunk %.4s has invalid chunk size of %d bytes",
                          (char*)&chunk.id, chunk.size);
                return FALSE;
            }

            /* alloc for chunk fcc and da chunk */
            if(!(item.fcc = FLUID_MALLOC(chunk.size + sizeof(uint32_t) + 1)))
            {
                FLUID_LOG(FLUID_ERR, "Out of memory");
                return FALSE;
            }

            /* attach to INFO list, fluid_sffile_close will cleanup if FAIL occurs */
            sf->info = fluid_list_append(sf->info, item.fcc);

            /* save chunk fcc and update pointer to data value */
            *item.fcc++ = chunk.id;

            if(sf->fcbs->fread(item.chr, chunk.size, sf->sffd) == FLUID_FAILED)
            {
                return FALSE;
            }

            /* force terminate info item */
            item.chr[chunk.size] = '\0';
        }
        else
        {
            FLUID_LOG(FLUID_ERR, "Invalid chunk id in INFO chunk");
            return FALSE;
        }

        size -= chunk.size;
    }

    if(size < 0)
    {
        FLUID_LOG(FLUID_ERR, "INFO chunk size mismatch");
        return FALSE;
    }

    return TRUE;
}

static int process_sdta(SFData *sf, unsigned int size)
{
    SFChunk chunk;

    if(size == 0)
    {
        return TRUE;    /* no sample data? */
    }

    /* read sub chunk */
    READCHUNK(sf, &chunk);
    size -= 8;

    if(chunk.id != SMPL_FCC)
    {
        FLUID_LOG(FLUID_ERR, "Expected SMPL chunk found invalid id instead");
        return FALSE;
    }

    /* SDTA chunk may also contain sm24 chunk for 24 bit samples
     * (not yet supported), only an error if SMPL chunk size is
     * greater than SDTA. */
    if(chunk.size > size)
    {
        FLUID_LOG(FLUID_ERR, "SDTA chunk size mismatch");
        return FALSE;
    }

    /* sample data follows */
    sf->samplepos = sf->fcbs->ftell(sf->sffd);

    /* used to check validity of sample headers */
    sf->samplesize = chunk.size;

    FSKIP(sf, chunk.size);
    size -= chunk.size;

    if(sf->version.major >= 2 && sf->version.minor >= 4)
    {
        /* any chance to find another chunk here? */
        if(size > 8)
        {
            /* read sub chunk */
            READCHUNK(sf, &chunk);
            size -= 8;

            if(chunk.id == SM24_FCC)
            {
                int sm24size, sdtahalfsize;

                FLUID_LOG(FLUID_DBG, "Found SM24 chunk");

                if(chunk.size > size)
                {
                    FLUID_LOG(FLUID_WARN, "SM24 exceeds SDTA chunk, ignoring SM24");
                    goto ret; // no error
                }

                sdtahalfsize = sf->samplesize / 2;
                /* + 1 byte in the case that half the size of smpl chunk is an odd value */
                sdtahalfsize += sdtahalfsize % 2;
                sm24size = chunk.size;

                if(sdtahalfsize != sm24size)
                {
                    FLUID_LOG(FLUID_WARN, "SM24 not equal to half the size of SMPL chunk (0x%X != "
                              "0x%X), ignoring SM24",
                              sm24size, sdtahalfsize);
                    goto ret; // no error
                }

                /* sample data24 follows */
                sf->sample24pos = sf->fcbs->ftell(sf->sffd);
                sf->sample24size = sm24size;
            }
        }
    }

ret:
    FSKIP(sf, size);

    return TRUE;
}

static int pdtahelper(SFData *sf, unsigned int expid, unsigned int reclen, SFChunk *chunk, int *size)
{
    READCHUNK(sf, chunk);
    *size -= 8;

    if(chunk->id != expid)
    {
        FLUID_LOG(FLUID_ERR, "Expected PDTA sub-chunk '%.4s' found invalid id instead", (char*)&expid);
        return FALSE;
    }

    if(chunk->size % reclen)  /* valid chunk size? */
    {
        FLUID_LOG(FLUID_ERR, "'%.4s' chunk size is not a multiple of %d bytes", (char*)&expid, reclen);
        return FALSE;
    }

    if((*size -= chunk->size) < 0)
    {
        FLUID_LOG(FLUID_ERR, "'%.4s' chunk size exceeds remaining PDTA chunk size", (char*)&expid);
        return FALSE;
    }

    return TRUE;
}

static int process_pdta(SFData *sf, int size)
{
    SFChunk chunk;

    if(!pdtahelper(sf, PHDR_FCC, SF_PHDR_SIZE, &chunk, &size))
    {
        return FALSE;
    }

    if(!load_phdr(sf, chunk.size))
    {
        return FALSE;
    }

    if(!pdtahelper(sf, PBAG_FCC, SF_BAG_SIZE, &chunk, &size))
    {
        return FALSE;
    }

    if(!load_pbag(sf, chunk.size))
    {
        return FALSE;
    }

    if(!pdtahelper(sf, PMOD_FCC, SF_MOD_SIZE, &chunk, &size))
    {
        return FALSE;
    }

    if(!load_pmod(sf, chunk.size))
    {
        return FALSE;
    }

    if(!pdtahelper(sf, PGEN_FCC, SF_GEN_SIZE, &chunk, &size))
    {
        return FALSE;
    }

    if(!load_pgen(sf, chunk.size))
    {
        return FALSE;
    }

    if(!pdtahelper(sf, IHDR_FCC, SF_IHDR_SIZE, &chunk, &size))
    {
        return FALSE;
    }

    if(!load_ihdr(sf, chunk.size))
    {
        return FALSE;
    }

    if(!pdtahelper(sf, IBAG_FCC, SF_BAG_SIZE, &chunk, &size))
    {
        return FALSE;
    }

    if(!load_ibag(sf, chunk.size))
    {
        return FALSE;
    }

    if(!pdtahelper(sf, IMOD_FCC, SF_MOD_SIZE, &chunk, &size))
    {
        return FALSE;
    }

    if(!load_imod(sf, chunk.size))
    {
        return FALSE;
    }

    if(!pdtahelper(sf, IGEN_FCC, SF_GEN_SIZE, &chunk, &size))
    {
        return FALSE;
    }

    if(!load_igen(sf, chunk.size))
    {
        return FALSE;
    }

    if(!pdtahelper(sf, SHDR_FCC, SF_SHDR_SIZE, &chunk, &size))
    {
        return FALSE;
    }

    if(!load_shdr(sf, chunk.size))
    {
        return FALSE;
    }

    return TRUE;
}

/* preset header loader */
static int load_phdr(SFData *sf, unsigned int size)
{
    unsigned int i;
    int i2;
    SFPreset *preset, *prev_preset = NULL;
    unsigned short pbag_idx, prev_pbag_idx = 0;

    if(size % SF_PHDR_SIZE || size == 0)
    {
        FLUID_LOG(FLUID_ERR, "Preset header chunk size is invalid");
        return FALSE;
    }

    i = size / SF_PHDR_SIZE - 1;

    if(i == 0)
    {
        /* at least one preset + term record */
        FLUID_LOG(FLUID_WARN, "File contains no presets");
        FSKIP(sf, SF_PHDR_SIZE);
        return TRUE;
    }

    for(; i > 0; i--)
    {
        /* load all preset headers */
        if((preset = FLUID_NEW(SFPreset)) == NULL)
        {
            FLUID_LOG(FLUID_ERR, "Out of memory");
            return FALSE;
        }

        sf->preset = fluid_list_append(sf->preset, preset);
        preset->zone = NULL; /* In case of failure, fluid_sffile_close can cleanup */
        READSTR(sf, &preset->name); /* possible read failure ^ */
        READW(sf, preset->prenum);
        READW(sf, preset->bank);
        READW(sf, pbag_idx);
        FSKIP(sf, 4); /* library ignored */
        FSKIP(sf, 4); /* genre ignored */
        FSKIP(sf, 4); /* morphology ignored */

        if(prev_preset)
        {
            /* not first preset? */
            if(pbag_idx < prev_pbag_idx)
            {
                FLUID_LOG(FLUID_ERR, "Preset header indices not monotonic");
                return FALSE;
            }

            i2 = pbag_idx - prev_pbag_idx;

            while(i2--)
            {
                prev_preset->zone = fluid_list_prepend(prev_preset->zone, NULL);
            }
        }
        else if(pbag_idx > 0)  /* 1st preset, warn if ofs >0 */
        {
            FLUID_LOG(FLUID_WARN, "%d preset zones not referenced, discarding", pbag_idx);
        }

        prev_preset = preset; /* update preset ptr */
        prev_pbag_idx = pbag_idx;
    }

    FSKIP(sf, 24);
    READW(sf, pbag_idx); /* Read terminal generator index */
    FSKIP(sf, 12);

    if(pbag_idx < prev_pbag_idx)
    {
        FLUID_LOG(FLUID_ERR, "Preset header indices not monotonic");
        return FALSE;
    }

    i2 = pbag_idx - prev_pbag_idx;

    while(i2--)
    {
        prev_preset->zone = fluid_list_prepend(prev_preset->zone, NULL);
    }

    return TRUE;
}

/* preset bag loader */
static int load_pbag(SFData *sf, int size)
{
    fluid_list_t *preset_list;
    fluid_list_t *zone_list;
    SFZone *z, *pz = NULL;
    unsigned short genndx, modndx;
    unsigned short pgenndx = 0, pmodndx = 0;
    unsigned short i;

    if(size % SF_BAG_SIZE || size == 0)  /* size is multiple of SF_BAG_SIZE? */
    {
        FLUID_LOG(FLUID_ERR, "Preset bag chunk size is invalid");
        return FALSE;
    }

    preset_list = sf->preset;

    /* traverse through presets */
    while(preset_list)
    {
        zone_list = ((SFPreset *)(preset_list->data))->zone;

        /* traverse preset's zones */
        while(zone_list)
        {
            if((size -= SF_BAG_SIZE) < 0)
            {
                FLUID_LOG(FLUID_ERR, "Preset bag chunk size mismatch");
                return FALSE;
            }

            if((z = FLUID_NEW(SFZone)) == NULL)
            {
                FLUID_LOG(FLUID_ERR, "Out of memory");
                return FALSE;
            }

            zone_list->data = z;
            z->gen = NULL; /* Init gen and mod before possible failure, */
            z->mod = NULL; /* to ensure proper cleanup (fluid_sffile_close) */
            READW(sf, genndx); /* possible read failure ^ */
            READW(sf, modndx);

            if(pz)
            {
                /* if not first zone */
                if(genndx < pgenndx)
                {
                    FLUID_LOG(FLUID_ERR, "Preset bag generator indices not monotonic");
                    return FALSE;
                }

                if(modndx < pmodndx)
                {
                    FLUID_LOG(FLUID_ERR, "Preset bag modulator indices not monotonic");
                    return FALSE;
                }

                i = genndx - pgenndx;

                while(i--)
                {
                    pz->gen = fluid_list_prepend(pz->gen, NULL);
                }

                i = modndx - pmodndx;

                while(i--)
                {
                    pz->mod = fluid_list_prepend(pz->mod, NULL);
                }
            }

            pz = z; /* update previous zone ptr */
            pgenndx = genndx; /* update previous zone gen index */
            pmodndx = modndx; /* update previous zone mod index */
            zone_list = fluid_list_next(zone_list);
        }

        preset_list = fluid_list_next(preset_list);
    }

    size -= SF_BAG_SIZE;

    if(size != 0)
    {
        FLUID_LOG(FLUID_ERR, "Preset bag chunk size mismatch");
        return FALSE;
    }

    READW(sf, genndx);
    READW(sf, modndx);

    if(!pz)
    {
        if(genndx > 0)
        {
            FLUID_LOG(FLUID_WARN, "No preset generators and terminal index not 0");
        }

        if(modndx > 0)
        {
            FLUID_LOG(FLUID_WARN, "No preset modulators and terminal index not 0");
        }

        return TRUE;
    }

    if(genndx < pgenndx)
    {
        FLUID_LOG(FLUID_ERR, "Preset bag generator indices not monotonic");
        return FALSE;
    }

    if(modndx < pmodndx)
    {
        FLUID_LOG(FLUID_ERR, "Preset bag modulator indices not monotonic");
        return FALSE;
    }

    i = genndx - pgenndx;

    while(i--)
    {
        pz->gen = fluid_list_prepend(pz->gen, NULL);
    }

    i = modndx - pmodndx;

    while(i--)
    {
        pz->mod = fluid_list_prepend(pz->mod, NULL);
    }

    return TRUE;
}

/* preset modulator loader */
static int load_pmod(SFData *sf, int size)
{
    fluid_list_t *preset_list;
    fluid_list_t *zone_list;
    fluid_list_t *mod_list;
    SFMod *m;

    preset_list = sf->preset;

    while(preset_list)
    {
        /* traverse through all presets */
        zone_list = ((SFPreset *)(preset_list->data))->zone;

        while(zone_list)
        {
            /* traverse this preset's zones */
            mod_list = ((SFZone *)(zone_list->data))->mod;

            while(mod_list)
            {
                /* load zone's modulators */
                if((size -= SF_MOD_SIZE) < 0)
                {
                    FLUID_LOG(FLUID_ERR, "Preset modulator chunk size mismatch");
                    return FALSE;
                }

                if((m = FLUID_NEW(SFMod)) == NULL)
                {
                    FLUID_LOG(FLUID_ERR, "Out of memory");
                    return FALSE;
                }

                mod_list->data = m;
                READW(sf, m->src);
                READW(sf, m->dest);
                READW(sf, m->amount);
                READW(sf, m->amtsrc);
                READW(sf, m->trans);
                mod_list = fluid_list_next(mod_list);
            }

            zone_list = fluid_list_next(zone_list);
        }

        preset_list = fluid_list_next(preset_list);
    }

    /*
       If there isn't even a terminal record
       Hmmm, the specs say there should be one, but..
     */
    if(size == 0)
    {
        return TRUE;
    }

    size -= SF_MOD_SIZE;

    if(size != 0)
    {
        FLUID_LOG(FLUID_ERR, "Preset modulator chunk size mismatch");
        return FALSE;
    }

    FSKIP(sf, SF_MOD_SIZE); /* terminal mod */

    return TRUE;
}

/* -------------------------------------------------------------------
 * preset generator loader
 * generator (per preset) loading rules:
 * Zones with no generators or modulators shall be annihilated
 * Global zone must be 1st zone, discard additional ones (instrumentless zones)
 *
 * generator (per zone) loading rules (in order of decreasing precedence):
 * KeyRange is 1st in list (if exists), else discard
 * if a VelRange exists only preceded by a KeyRange, else discard
 * if a generator follows an instrument discard it
 * if a duplicate generator exists replace previous one
 * ------------------------------------------------------------------- */
int load_pgen(SFData *sf, int size)
{
    fluid_list_t *dup;
    fluid_list_t *preset_list;
    fluid_list_t *zone_list;
    fluid_list_t *gen_list;
    SFZone *zone;
    SFGen *g;
    SFPreset *preset;
    SFGenAmount genval;
    unsigned short genid;
    int level, skip, drop, discarded;

    preset_list = sf->preset;

    while(preset_list)
    {
        preset = fluid_list_get(preset_list);

        /* traverse through all presets */
        discarded = FALSE;
        zone_list = preset->zone;

        /* traverse preset's zones */
        while(zone_list)
        {
            zone = fluid_list_get(zone_list);
            level = 0;
            gen_list = zone->gen;

            while(gen_list)
            {
                /* load zone's generators */
                dup = NULL;
                skip = FALSE;
                drop = FALSE;

                if((size -= SF_GEN_SIZE) < 0)
                {
                    FLUID_LOG(FLUID_ERR, "Preset generator chunk size mismatch");
                    return FALSE;
                }

                READW(sf, genid);

                if(genid == GEN_KEYRANGE)
                {
                    /* nothing precedes */
                    if(level == 0)
                    {
                        level = 1;
                        READB(sf, genval.range.lo);
                        READB(sf, genval.range.hi);
                    }
                    else
                    {
                        skip = TRUE;
                    }
                }
                else if(genid == GEN_VELRANGE)
                {
                    /* only KeyRange precedes */
                    if(level <= 1)
                    {
                        level = 2;
                        READB(sf, genval.range.lo);
                        READB(sf, genval.range.hi);
                    }
                    else
                    {
                        skip = TRUE;
                    }
                }
                else if(genid == GEN_INSTRUMENT)
                {
                    /* inst is last gen */
                    level = 3;
                    READW(sf, genval.uword);
                }
                else
                {
                    level = 2;

                    if(valid_preset_genid(genid))
                    {
                        /* generator valid? */
                        READW(sf, genval.sword);
                        dup = find_gen_by_id(genid, zone->gen);
                    }
                    else
                    {
                        skip = TRUE;
                    }
                }

                if(!skip)
                {
                    if(!dup)
                    {
                        /* if gen ! dup alloc new */
                        if((g = FLUID_NEW(SFGen)) == NULL)
                        {
                            FLUID_LOG(FLUID_ERR, "Out of memory");
                            return FALSE;
                        }

                        gen_list->data = g;
                        g->id = genid;
                    }
                    else
                    {
                        g = (SFGen *)(dup->data); /* ptr to orig gen */
                        drop = TRUE;
                    }

                    g->amount = genval;
                }
                else
                {
                    /* Skip this generator */
                    discarded = TRUE;
                    drop = TRUE;
                    FSKIPW(sf);
                }

                if(!drop)
                {
                    gen_list = fluid_list_next(gen_list);    /* next gen */
                }
                else
                {
                    SLADVREM(zone->gen, gen_list);    /* drop place holder */
                }

                /* GEN_INSTRUMENT should be the last generator */
                if (level == 3)
                {
                    break;
                }

            } /* generator loop */

            /* Anything below level 3 means it's a global zone. The global zone
             * should always be the first zone in the list, so discard any
             * other global zones we encounter */
            if(level < 3 && (zone_list != preset->zone))
            {
                /* advance to next zone before deleting the current list element */
                zone_list = fluid_list_next(zone_list);

                FLUID_LOG(FLUID_WARN, "Preset '%s': Discarding invalid global zone",
                            preset->name);
                preset->zone = fluid_list_remove(preset->zone, zone);
                delete_zone(zone);

                /* we have already advanced the zone_list pointer, so continue with next zone */
                continue;
            }

            /* All remaining generators are invalid and should be discarded
             * (because they come after an instrument generator) */
            while(gen_list)
            {
                discarded = TRUE;

                if((size -= SF_GEN_SIZE) < 0)
                {
                    FLUID_LOG(FLUID_ERR, "Preset generator chunk size mismatch");
                    return FALSE;
                }

                FSKIP(sf, SF_GEN_SIZE);
                SLADVREM(zone->gen, gen_list);
            }

            zone_list = fluid_list_next(zone_list);
        }

        if(discarded)
        {
            FLUID_LOG(FLUID_WARN,
                      "Preset '%s': Some invalid generators were discarded",
                      preset->name);
        }

        preset_list = fluid_list_next(preset_list);
    }

    /* in case there isn't a terminal record */
    if(size == 0)
    {
        return TRUE;
    }

    size -= SF_GEN_SIZE;

    if(size != 0)
    {
        FLUID_LOG(FLUID_ERR, "Preset generator chunk size mismatch");
        return FALSE;
    }

    FSKIP(sf, SF_GEN_SIZE); /* terminal gen */

    return TRUE;
}

/* instrument header loader */
static int load_ihdr(SFData *sf, unsigned int size)
{
    unsigned int i;
    int i2;
    SFInst *inst, *prev_inst = NULL; /* ptr to current & previous instrument */
    unsigned short zndx, pzndx = 0;

    if(size % SF_IHDR_SIZE || size == 0)  /* chunk size is valid? */
    {
        FLUID_LOG(FLUID_ERR, "Instrument header has invalid size");
        return FALSE;
    }

    size = size / SF_IHDR_SIZE - 1;

    if(size == 0)
    {
        /* at least one preset + term record */
        FLUID_LOG(FLUID_WARN, "File contains no instruments");
        FSKIP(sf, SF_IHDR_SIZE);
        return TRUE;
    }

    for(i = 0; i < size; i++)
    {
        /* load all instrument headers */
        if((inst = FLUID_NEW(SFInst)) == NULL)
        {
            FLUID_LOG(FLUID_ERR, "Out of memory");
            return FALSE;
        }

        sf->inst = fluid_list_append(sf->inst, inst);
        inst->zone = NULL; /* For proper cleanup if fail (fluid_sffile_close) */
        inst->idx = i;
        READSTR(sf, &inst->name); /* Possible read failure ^ */
        READW(sf, zndx);

        if(prev_inst)
        {
            /* not first instrument? */
            if(zndx < pzndx)
            {
                FLUID_LOG(FLUID_ERR, "Instrument header indices not monotonic");
                return FALSE;
            }

            i2 = zndx - pzndx;

            while(i2--)
            {
                prev_inst->zone = fluid_list_prepend(prev_inst->zone, NULL);
            }
        }
        else if(zndx > 0)  /* 1st inst, warn if ofs >0 */
        {
            FLUID_LOG(FLUID_WARN, "%d instrument zones not referenced, discarding", zndx);
        }

        pzndx = zndx;
        prev_inst = inst; /* update instrument ptr */
    }

    FSKIP(sf, 20);
    READW(sf, zndx);

    if(zndx < pzndx)
    {
        FLUID_LOG(FLUID_ERR, "Instrument header indices not monotonic");
        return FALSE;
    }

    i2 = zndx - pzndx;

    while(i2--)
    {
        prev_inst->zone = fluid_list_prepend(prev_inst->zone, NULL);
    }

    return TRUE;
}

/* instrument bag loader */
static int load_ibag(SFData *sf, int size)
{
    fluid_list_t *inst_list;
    fluid_list_t *zone_list;
    SFZone *z, *pz = NULL;
    unsigned short genndx, modndx, pgenndx = 0, pmodndx = 0;
    int i;

    if(size % SF_BAG_SIZE || size == 0)  /* size is multiple of SF_BAG_SIZE? */
    {
        FLUID_LOG(FLUID_ERR, "Instrument bag chunk size is invalid");
        return FALSE;
    }

    inst_list = sf->inst;

    while(inst_list)
    {
        /* traverse through inst */
        zone_list = ((SFInst *)(inst_list->data))->zone;

        while(zone_list)
        {
            /* load this inst's zones */
            if((size -= SF_BAG_SIZE) < 0)
            {
                FLUID_LOG(FLUID_ERR, "Instrument bag chunk size mismatch");
                return FALSE;
            }

            if((z = FLUID_NEW(SFZone)) == NULL)
            {
                FLUID_LOG(FLUID_ERR, "Out of memory");
                return FALSE;
            }

            zone_list->data = z;
            z->gen = NULL; /* In case of failure, */
            z->mod = NULL; /* fluid_sffile_close can clean up */
            READW(sf, genndx); /* READW = possible read failure */
            READW(sf, modndx);

            if(pz)
            {
                /* if not first zone */
                if(genndx < pgenndx)
                {
                    FLUID_LOG(FLUID_ERR, "Instrument generator indices not monotonic");
                    return FALSE;
                }

                if(modndx < pmodndx)
                {
                    FLUID_LOG(FLUID_ERR, "Instrument modulator indices not monotonic");
                    return FALSE;
                }

                i = genndx - pgenndx;

                while(i--)
                {
                    pz->gen = fluid_list_prepend(pz->gen, NULL);
                }

                i = modndx - pmodndx;

                while(i--)
                {
                    pz->mod = fluid_list_prepend(pz->mod, NULL);
                }
            }

            pz = z; /* update previous zone ptr */
            pgenndx = genndx;
            pmodndx = modndx;
            zone_list = fluid_list_next(zone_list);
        }

        inst_list = fluid_list_next(inst_list);
    }

    size -= SF_BAG_SIZE;

    if(size != 0)
    {
        FLUID_LOG(FLUID_ERR, "Instrument chunk size mismatch");
        return FALSE;
    }

    READW(sf, genndx);
    READW(sf, modndx);

    if(!pz)
    {
        /* in case that all are no zoners */
        if(genndx > 0)
        {
            FLUID_LOG(FLUID_WARN, "No instrument generators and terminal index not 0");
        }

        if(modndx > 0)
        {
            FLUID_LOG(FLUID_WARN, "No instrument modulators and terminal index not 0");
        }

        return TRUE;
    }

    if(genndx < pgenndx)
    {
        FLUID_LOG(FLUID_ERR, "Instrument generator indices not monotonic");
        return FALSE;
    }

    if(modndx < pmodndx)
    {
        FLUID_LOG(FLUID_ERR, "Instrument modulator indices not monotonic");
        return FALSE;
    }

    i = genndx - pgenndx;

    while(i--)
    {
        pz->gen = fluid_list_prepend(pz->gen, NULL);
    }

    i = modndx - pmodndx;

    while(i--)
    {
        pz->mod = fluid_list_prepend(pz->mod, NULL);
    }

    return TRUE;
}

/* instrument modulator loader */
static int load_imod(SFData *sf, int size)
{
    fluid_list_t *inst_list;
    fluid_list_t *zone_list;
    fluid_list_t *mod_list;
    SFMod *m;

    inst_list = sf->inst;

    while(inst_list)
    {
        /* traverse through all inst */
        zone_list = ((SFInst *)(inst_list->data))->zone;

        while(zone_list)
        {
            /* traverse this inst's zones */
            mod_list = ((SFZone *)(zone_list->data))->mod;

            while(mod_list)
            {
                /* load zone's modulators */
                if((size -= SF_MOD_SIZE) < 0)
                {
                    FLUID_LOG(FLUID_ERR, "Instrument modulator chunk size mismatch");
                    return FALSE;
                }

                if((m = FLUID_NEW(SFMod)) == NULL)
                {
                    FLUID_LOG(FLUID_ERR, "Out of memory");
                    return FALSE;
                }

                mod_list->data = m;
                READW(sf, m->src);
                READW(sf, m->dest);
                READW(sf, m->amount);
                READW(sf, m->amtsrc);
                READW(sf, m->trans);
                mod_list = fluid_list_next(mod_list);
            }

            zone_list = fluid_list_next(zone_list);
        }

        inst_list = fluid_list_next(inst_list);
    }

    /*
       If there isn't even a terminal record
       Hmmm, the specs say there should be one, but..
     */
    if(size == 0)
    {
        return TRUE;
    }

    size -= SF_MOD_SIZE;

    if(size != 0)
    {
        FLUID_LOG(FLUID_ERR, "Instrument modulator chunk size mismatch");
        return FALSE;
    }

    FSKIP(sf, SF_MOD_SIZE); /* terminal mod */

    return TRUE;
}

/* load instrument generators (see load_pgen for loading rules) */
int load_igen(SFData *sf, int size)
{
    fluid_list_t *dup;
    fluid_list_t *inst_list;
    fluid_list_t *zone_list;
    fluid_list_t *gen_list;
    SFZone *zone;
    SFGen *g;
    SFInst *inst;
    SFGenAmount genval;
    unsigned short genid;
    int level, skip, drop, discarded;

    inst_list = sf->inst;

    /* traverse through all instruments */
    while(inst_list)
    {
        inst = fluid_list_get(inst_list);

        discarded = FALSE;
        zone_list = inst->zone;

        /* traverse this instrument's zones */
        while(zone_list)
        {
            zone = fluid_list_get(zone_list);

            level = 0;
            gen_list = zone->gen;

            while(gen_list)
            {
                /* load zone's generators */
                dup = NULL;
                skip = FALSE;
                drop = FALSE;

                if((size -= SF_GEN_SIZE) < 0)
                {
                    FLUID_LOG(FLUID_ERR, "IGEN chunk size mismatch");
                    return FALSE;
                }

                READW(sf, genid);

                if(genid == GEN_KEYRANGE)
                {
                    /* nothing precedes */
                    if(level == 0)
                    {
                        level = 1;
                        READB(sf, genval.range.lo);
                        READB(sf, genval.range.hi);
                    }
                    else
                    {
                        skip = TRUE;
                    }
                }
                else if(genid == GEN_VELRANGE)
                {
                    /* only KeyRange precedes */
                    if(level <= 1)
                    {
                        level = 2;
                        READB(sf, genval.range.lo);
                        READB(sf, genval.range.hi);
                    }
                    else
                    {
                        skip = TRUE;
                    }
                }
                else if(genid == GEN_SAMPLEID)
                {
                    /* sample is last gen */
                    level = 3;
                    READW(sf, genval.uword);
                }
                else
                {
                    level = 2;

                    if(valid_inst_genid(genid))
                    {
                        /* gen valid? */
                        READW(sf, genval.sword);
                        dup = find_gen_by_id(genid, zone->gen);
                    }
                    else
                    {
                        skip = TRUE;
                    }
                }

                if(!skip)
                {
                    if(!dup)
                    {
                        /* if gen ! dup alloc new */
                        if((g = FLUID_NEW(SFGen)) == NULL)
                        {
                            FLUID_LOG(FLUID_ERR, "Out of memory");
                            return FALSE;
                        }

                        gen_list->data = g;
                        g->id = genid;
                    }
                    else
                    {
                        g = (SFGen *)(dup->data);
                        drop = TRUE;
                    }

                    g->amount = genval;
                }
                else
                {
                    /* skip this generator */
                    discarded = TRUE;
                    drop = TRUE;
                    FSKIPW(sf);
                }

                if(!drop)
                {
                    gen_list = fluid_list_next(gen_list);    /* next gen */
                }
                else
                {
                    SLADVREM(zone->gen, gen_list);
                }

                /* GEN_SAMPLEID should be last generator */
                if (level == 3)
                {
                    break;
                }

            } /* generator loop */

            /* Anything below level 3 means it's a global zone. The global zone
             * should always be the first zone in the list, so discard any
             * other global zones we encounter */
            if(level < 3 && (zone_list != inst->zone))
            {
                /* advance to next zone before deleting the current list element */
                zone_list = fluid_list_next(zone_list);

                FLUID_LOG(FLUID_WARN, "Instrument '%s': Discarding invalid global zone",
                            inst->name);
                inst->zone = fluid_list_remove(inst->zone, zone);
                delete_zone(zone);

                /* we have already advanced the zone_list pointer, so continue with next zone */
                continue;
            }

            /* All remaining generators must be invalid and should be discarded
             * (because they come after a sampleid generator) */
            while(gen_list)
            {
                discarded = TRUE;

                if((size -= SF_GEN_SIZE) < 0)
                {
                    FLUID_LOG(FLUID_ERR, "Instrument generator chunk size mismatch");
                    return FALSE;
                }

                FSKIP(sf, SF_GEN_SIZE);
                SLADVREM(zone->gen, gen_list);
            }

            zone_list = fluid_list_next(zone_list); /* next zone */
        }

        if(discarded)
        {
            FLUID_LOG(FLUID_WARN,
                      "Instrument '%s': Some invalid generators were discarded",
                      inst->name);
        }

        inst_list = fluid_list_next(inst_list);
    }

    /* for those non-terminal record cases, grr! */
    if(size == 0)
    {
        return TRUE;
    }

    size -= SF_GEN_SIZE;

    if(size != 0)
    {
        FLUID_LOG(FLUID_ERR, "IGEN chunk size mismatch");
        return FALSE;
    }

    FSKIP(sf, SF_GEN_SIZE); /* terminal gen */

    return TRUE;
}

/* sample header loader */
static int load_shdr(SFData *sf, unsigned int size)
{
    unsigned int i;
    SFSample *p;

    if(size % SF_SHDR_SIZE || size == 0)  /* size is multiple of SHDR size? */
    {
        FLUID_LOG(FLUID_ERR, "Sample header has invalid size");
        return FALSE;
    }

    size = size / SF_SHDR_SIZE - 1;

    if(size == 0)
    {
        /* at least one sample + term record? */
        FLUID_LOG(FLUID_WARN, "File contains no samples");
        FSKIP(sf, SF_SHDR_SIZE);
        return TRUE;
    }

    /* load all sample headers */
    for(i = 0; i < size; i++)
    {
        if((p = FLUID_NEW(SFSample)) == NULL)
        {
            FLUID_LOG(FLUID_ERR, "Out of memory");
            return FALSE;
        }
        p->idx = i;

        sf->sample = fluid_list_prepend(sf->sample, p);
        READSTR(sf, &p->name);
        READD(sf, p->start);
        READD(sf, p->end);
        READD(sf, p->loopstart);
        READD(sf, p->loopend);
        READD(sf, p->samplerate);
        READB(sf, p->origpitch);
        READB(sf, p->pitchadj);
        FSKIPW(sf); /* skip sample link */
        READW(sf, p->sampletype);
    }

    FSKIP(sf, SF_SHDR_SIZE); /* skip terminal shdr */

    return TRUE;
}

<<<<<<< HEAD
static void delete_preset(SFPreset *preset)
=======
/* "fixup" (inst # -> inst ptr) instrument references in preset list */
static int fixup_pgen(SFData *sf)
{
    fluid_list_t *p;
    fluid_list_t *zone_list;
    fluid_list_t *inst_list;
    SFZone *z;
    int i;

    p = sf->preset;

    while(p)
    {
        zone_list = ((SFPreset *)(p->data))->zone;

        while(zone_list)
        {
            /* traverse this preset's zones */
            z = (SFZone *)(zone_list->data);

            if((i = FLUID_POINTER_TO_INT(z->instsamp)))
            {
                /* load instrument # */
                inst_list = fluid_list_nth(sf->inst, i - 1);

                if(!inst_list)
                {
                    FLUID_LOG(FLUID_ERR, "Preset %03d %03d: Invalid instrument reference",
                              ((SFPreset *)(p->data))->bank, ((SFPreset *)(p->data))->prenum);
                    return FALSE;
                }

                z->instsamp = inst_list;
            }
            else
            {
                z->instsamp = NULL;
            }

            zone_list = fluid_list_next(zone_list);
        }

        p = fluid_list_next(p);
    }

    return TRUE;
}

/* "fixup" (sample # -> sample ptr) sample references in instrument list */
static int fixup_igen(SFData *sf)
{
    fluid_list_t *p;
    fluid_list_t *zone_list;
    fluid_list_t *inst_list;
    SFZone *z;
    int i;

    p = sf->inst;

    while(p)
    {
        zone_list = ((SFInst *)(p->data))->zone;

        while(zone_list)
        {
            /* traverse instrument's zones */
            z = (SFZone *)(zone_list->data);

            if((i = FLUID_POINTER_TO_INT(z->instsamp)))
            {
                /* load sample # */
                inst_list = fluid_list_nth(sf->sample, i - 1);

                if(!inst_list)
                {
                    FLUID_LOG(FLUID_ERR, "Instrument '%s': Invalid sample reference",
                              ((SFInst *)(p->data))->name);
                    return FALSE;
                }

                z->instsamp = inst_list;
            }

            zone_list = fluid_list_next(zone_list);
        }

        p = fluid_list_next(p);
    }

    return TRUE;
}

void delete_preset(SFPreset *preset)
>>>>>>> 487156c3
{
    fluid_list_t *entry;
    SFZone *zone;

    if(!preset)
    {
        return;
    }

    entry = preset->zone;

    while(entry)
    {
        zone = (SFZone *)fluid_list_get(entry);
        delete_zone(zone);
        entry = fluid_list_next(entry);
    }

    delete_fluid_list(preset->zone);

    FLUID_FREE(preset);
}

void delete_inst(SFInst *inst)
{
    fluid_list_t *entry;
    SFZone *zone;

    if(!inst)
    {
        return;
    }

    entry = inst->zone;

    while(entry)
    {
        zone = (SFZone *)fluid_list_get(entry);
        delete_zone(zone);
        entry = fluid_list_next(entry);
    }

    delete_fluid_list(inst->zone);

    FLUID_FREE(inst);
}


/* Free all elements of a zone (Preset or Instrument) */
void delete_zone(SFZone *zone)
{
    fluid_list_t *entry;

    if(!zone)
    {
        return;
    }

    entry = zone->gen;

    while(entry)
    {
        FLUID_FREE(fluid_list_get(entry));
        entry = fluid_list_next(entry);
    }

    delete_fluid_list(zone->gen);

    entry = zone->mod;

    while(entry)
    {
        FLUID_FREE(fluid_list_get(entry));
        entry = fluid_list_next(entry);
    }

    delete_fluid_list(zone->mod);

    FLUID_FREE(zone);
}

/* preset sort function, first by bank, then by preset # */
static int preset_compare_func(void *a, void *b)
{
    int aval, bval;

    aval = (int)(((SFPreset *)a)->bank) << 16 | ((SFPreset *)a)->prenum;
    bval = (int)(((SFPreset *)b)->bank) << 16 | ((SFPreset *)b)->prenum;

    return (aval - bval);
}

/* Find a generator by its id in the passed in list.
 *
 * @return pointer to SFGen if found, otherwise NULL
 */
static fluid_list_t *find_gen_by_id(int gen, fluid_list_t *genlist)
{
    /* is generator in gen list? */
    fluid_list_t *p;

    p = genlist;

    while(p)
    {
        if(p->data == NULL)
        {
            return NULL;
        }

        if(gen == ((SFGen *)p->data)->id)
        {
            break;
        }

        p = fluid_list_next(p);
    }

    return p;
}

/* check validity of instrument generator */
static int valid_inst_genid(unsigned short genid)
{
    size_t i;

    /* OVERRIDEROOTKEY is the last official generator, everything
     * following it are generators internal to FluidSynth and will
     * never appear in a SoundFont file. */
    if(genid > GEN_OVERRIDEROOTKEY)
    {
        return FALSE;
    }

    for(i = 0; i < FLUID_N_ELEMENTS(invalid_inst_gen); i++)
    {
        if (invalid_inst_gen[i] == genid)
        {
            return FALSE;
        }
    }

    return TRUE;
}

/* check validity of preset generator */
static int valid_preset_genid(unsigned short genid)
{
    size_t i;

    if(!valid_inst_genid(genid))
    {
        return FALSE;
    }

    for(i = 0; i < FLUID_N_ELEMENTS(invalid_preset_gen); i++)
    {
        if (invalid_preset_gen[i] == genid)
        {
            return FALSE;
        }
    }

    return TRUE;
}


static int fluid_sffile_read_wav(SFData *sf, unsigned int start, unsigned int end, short **data, char **data24)
{
    short *loaded_data = NULL;
    char *loaded_data24 = NULL;
    unsigned int num_samples;

    fluid_return_val_if_fail((end + 1) > start , -1);

    num_samples = (end + 1) - start;

    if((start * sizeof(short) > sf->samplesize) || (end * sizeof(short) > sf->samplesize))
    {
        FLUID_LOG(FLUID_ERR, "Sample offsets exceed sample data chunk");
        goto error_exit;
    }

    /* Load 16-bit sample data */
    if(sf->fcbs->fseek(sf->sffd, sf->samplepos + (start * sizeof(short)), SEEK_SET) == FLUID_FAILED)
    {
        FLUID_LOG(FLUID_ERR, "Failed to seek to sample position");
        goto error_exit;
    }

    loaded_data = FLUID_ARRAY(short, num_samples);

    if(loaded_data == NULL)
    {
        FLUID_LOG(FLUID_ERR, "Out of memory");
        goto error_exit;
    }

    if(sf->fcbs->fread(loaded_data, num_samples * sizeof(short), sf->sffd) == FLUID_FAILED)
    {
#if FLUID_VERSION_CHECK(FLUIDSYNTH_VERSION_MAJOR, FLUIDSYNTH_VERSION_MINOR, FLUIDSYNTH_VERSION_MICRO) < FLUID_VERSION_CHECK(2,2,0)
        if((int)(num_samples * sizeof(short)) < 0)
        {
            FLUID_LOG(FLUID_INFO,
                      "This SoundFont seems to be bigger than 2GB, which is not supported in this version of fluidsynth. "
                      "You need to use at least fluidsynth 2.2.0");
        }
#endif
        FLUID_LOG(FLUID_ERR, "Failed to read sample data");
        goto error_exit;
    }

    /* If this machine is big endian, byte swap the 16 bit samples */
    if(FLUID_IS_BIG_ENDIAN)
    {
        unsigned int i;

        for(i = 0; i < num_samples; i++)
        {
            loaded_data[i] = FLUID_LE16TOH(loaded_data[i]);
        }
    }

    *data = loaded_data;

    /* Optionally load additional 8 bit sample data for 24-bit support. Any failures while loading
     * the 24-bit sample data will be logged as errors but won't prevent the sample reading to
     * fail, as sound output is still possible with the 16-bit sample data. */
    if(sf->sample24pos)
    {
        if((start > sf->sample24size) || (end > sf->sample24size))
        {
            FLUID_LOG(FLUID_ERR, "Sample offsets exceed 24-bit sample data chunk");
            goto error24_exit;
        }

        if(sf->fcbs->fseek(sf->sffd, sf->sample24pos + start, SEEK_SET) == FLUID_FAILED)
        {
            FLUID_LOG(FLUID_ERR, "Failed to seek position for 24-bit sample data in data file");
            goto error24_exit;
        }

        loaded_data24 = FLUID_ARRAY(char, num_samples);

        if(loaded_data24 == NULL)
        {
            FLUID_LOG(FLUID_ERR, "Out of memory reading 24-bit sample data");
            goto error24_exit;
        }

        if(sf->fcbs->fread(loaded_data24, num_samples, sf->sffd) == FLUID_FAILED)
        {
            FLUID_LOG(FLUID_ERR, "Failed to read 24-bit sample data");
            goto error24_exit;
        }
    }

    *data24 = loaded_data24;

    return num_samples;

error24_exit:
    FLUID_LOG(FLUID_WARN, "Ignoring 24-bit sample data, sound quality might suffer");
    FLUID_FREE(loaded_data24);
    *data24 = NULL;
    return num_samples;

error_exit:
    FLUID_FREE(loaded_data);
    FLUID_FREE(loaded_data24);
    return -1;
}


/* Ogg Vorbis loading and decompression */
#if LIBSNDFILE_SUPPORT

/* Virtual file access routines to allow loading individually compressed
 * samples from the Soundfont sample data chunk using the file callbacks
 * passing in during opening of the file */
typedef struct _sfvio_data_t
{
    SFData *sffile;
    sf_count_t start;  /* start byte offset of compressed data */
    sf_count_t end;    /* end byte offset of compressed data */
    sf_count_t offset; /* current virtual file offset from start byte offset */

} sfvio_data_t;

static sf_count_t sfvio_get_filelen(void *user_data)
{
    sfvio_data_t *data = user_data;

    return (data->end + 1) - data->start;
}

static sf_count_t sfvio_seek(sf_count_t offset, int whence, void *user_data)
{
    sfvio_data_t *data = user_data;
    SFData *sf = data->sffile;
    sf_count_t new_offset;

    switch(whence)
    {
    case SEEK_SET:
        new_offset = offset;
        break;

    case SEEK_CUR:
        new_offset = data->offset + offset;
        break;

    case SEEK_END:
        new_offset = sfvio_get_filelen(user_data) + offset;
        break;

    default:
        goto fail; /* proper error handling not possible?? */
    }

    new_offset += data->start;
    fluid_rec_mutex_lock(sf->mtx);
    if (data->start <= new_offset && new_offset <= data->end &&
        sf->fcbs->fseek(sf->sffd, new_offset, SEEK_SET) != FLUID_FAILED)
    {
        data->offset = new_offset - data->start;
    }
    fluid_rec_mutex_unlock(sf->mtx);

fail:
    return data->offset;
}

static sf_count_t sfvio_read(void *ptr, sf_count_t count, void *user_data)
{
    sfvio_data_t *data = user_data;
    SFData *sf = data->sffile;
    sf_count_t remain;

    remain = sfvio_get_filelen(user_data) - data->offset;

    if(count > remain)
    {
        count = remain;
    }

    if(count == 0)
    {
        return count;
    }

    fluid_rec_mutex_lock(sf->mtx);
    if (sf->fcbs->fseek(sf->sffd, data->start + data->offset, SEEK_SET) == FLUID_FAILED)
    {
        FLUID_LOG(FLUID_ERR, "This should never happen: fseek failed in sfvoid_read()");
        count = 0;
    }
    else
    {
        if (sf->fcbs->fread(ptr, count, sf->sffd) == FLUID_FAILED)
        {
            FLUID_LOG(FLUID_ERR, "Failed to read compressed sample data");
            count = 0;
        }
    }
    fluid_rec_mutex_unlock(sf->mtx);

    data->offset += count;

    return count;
}

static sf_count_t sfvio_tell(void *user_data)
{
    sfvio_data_t *data = user_data;

    return data->offset;
}

/**
 * Read Ogg Vorbis compressed data from the Soundfont and decompress it, returning the number of samples
 * in the decompressed WAV. Only 16-bit mono samples are supported.
 *
 * Note that this function takes byte indices for start and end source data. The sample headers in SF3
 * files use byte indices, so those pointers can be passed directly to this function.
 *
 * This function uses a virtual file structure in order to read the Ogg Vorbis
 * data from arbitrary locations in the source file.
 */
static int fluid_sffile_read_vorbis(SFData *sf, unsigned int start_byte, unsigned int end_byte, short **data)
{
    SNDFILE *sndfile;
    SF_INFO sfinfo;
    SF_VIRTUAL_IO sfvio =
    {
        sfvio_get_filelen,
        sfvio_seek,
        sfvio_read,
        NULL,
        sfvio_tell
    };
    sfvio_data_t sfdata;
    short *wav_data = NULL;

    if((start_byte > sf->samplesize) || (end_byte > sf->samplesize))
    {
        FLUID_LOG(FLUID_ERR, "Ogg Vorbis data offsets exceed sample data chunk");
        return -1;
    }

    // Initialize file position indicator and SF_INFO structure
    sfdata.sffile = sf;
    sfdata.start = sf->samplepos + start_byte;
    sfdata.end = sf->samplepos + end_byte;
    sfdata.offset = -1;

    /* Seek to sfdata.start, the beginning of Ogg Vorbis data in Soundfont */
    sfvio_seek(0, SEEK_SET, &sfdata);
    if (sfdata.offset != 0)
    {
        FLUID_LOG(FLUID_ERR, "Failed to seek to compressed sample position");
        return -1;
    }

    FLUID_MEMSET(&sfinfo, 0, sizeof(sfinfo));

    // Open sample as a virtual file
    sndfile = sf_open_virtual(&sfvio, SFM_READ, &sfinfo, &sfdata);

    if(!sndfile)
    {
        FLUID_LOG(FLUID_ERR, "sf_open_virtual(): %s", sf_strerror(sndfile));
        return -1;
    }

    // Empty sample
    if(sfinfo.frames <= 0 || sfinfo.channels <= 0)
    {
        FLUID_LOG(FLUID_DBG, "Empty decompressed sample");
        *data = NULL;
        sf_close(sndfile);
        return 0;
    }

    // Mono sample
    if(sfinfo.channels != 1)
    {
        FLUID_LOG(FLUID_DBG, "Unsupported channel count %d in ogg sample", sfinfo.channels);
        goto error_exit;
    }

    if((sfinfo.format & SF_FORMAT_OGG) == 0)
    {
        FLUID_LOG(FLUID_WARN, "OGG sample is not OGG compressed, this is not officially supported");
    }

    wav_data = FLUID_ARRAY(short, sfinfo.frames * sfinfo.channels);

    if(!wav_data)
    {
        FLUID_LOG(FLUID_ERR, "Out of memory");
        goto error_exit;
    }

    /* Automatically decompresses the Ogg Vorbis data to 16-bit PCM */
    if(sf_readf_short(sndfile, wav_data, sfinfo.frames) < sfinfo.frames)
    {
        FLUID_LOG(FLUID_DBG, "Decompression failed!");
        FLUID_LOG(FLUID_ERR, "sf_readf_short(): %s", sf_strerror(sndfile));
        goto error_exit;
    }

    sf_close(sndfile);

    *data = wav_data;

    return sfinfo.frames;

error_exit:
    FLUID_FREE(wav_data);
    sf_close(sndfile);
    return -1;
}
#else
static int fluid_sffile_read_vorbis(SFData *sf, unsigned int start_byte, unsigned int end_byte, short **data)
{
    return -1;
}
#endif<|MERGE_RESOLUTION|>--- conflicted
+++ resolved
@@ -112,14 +112,6 @@
     SM24_FCC
 };
 
-<<<<<<< HEAD
-=======
-#define Gen_MaxValid Gen_Dummy - 1 /* maximum valid generator */
-#define Gen_Count Gen_Dummy /* count of generators */
-#define GenArrSize sizeof(SFGenAmount) * Gen_Count /* gen array size */
-
-
->>>>>>> 487156c3
 static const unsigned short invalid_inst_gen[] =
 {
     GEN_UNUSED1,
@@ -2045,103 +2037,7 @@
     return TRUE;
 }
 
-<<<<<<< HEAD
-static void delete_preset(SFPreset *preset)
-=======
-/* "fixup" (inst # -> inst ptr) instrument references in preset list */
-static int fixup_pgen(SFData *sf)
-{
-    fluid_list_t *p;
-    fluid_list_t *zone_list;
-    fluid_list_t *inst_list;
-    SFZone *z;
-    int i;
-
-    p = sf->preset;
-
-    while(p)
-    {
-        zone_list = ((SFPreset *)(p->data))->zone;
-
-        while(zone_list)
-        {
-            /* traverse this preset's zones */
-            z = (SFZone *)(zone_list->data);
-
-            if((i = FLUID_POINTER_TO_INT(z->instsamp)))
-            {
-                /* load instrument # */
-                inst_list = fluid_list_nth(sf->inst, i - 1);
-
-                if(!inst_list)
-                {
-                    FLUID_LOG(FLUID_ERR, "Preset %03d %03d: Invalid instrument reference",
-                              ((SFPreset *)(p->data))->bank, ((SFPreset *)(p->data))->prenum);
-                    return FALSE;
-                }
-
-                z->instsamp = inst_list;
-            }
-            else
-            {
-                z->instsamp = NULL;
-            }
-
-            zone_list = fluid_list_next(zone_list);
-        }
-
-        p = fluid_list_next(p);
-    }
-
-    return TRUE;
-}
-
-/* "fixup" (sample # -> sample ptr) sample references in instrument list */
-static int fixup_igen(SFData *sf)
-{
-    fluid_list_t *p;
-    fluid_list_t *zone_list;
-    fluid_list_t *inst_list;
-    SFZone *z;
-    int i;
-
-    p = sf->inst;
-
-    while(p)
-    {
-        zone_list = ((SFInst *)(p->data))->zone;
-
-        while(zone_list)
-        {
-            /* traverse instrument's zones */
-            z = (SFZone *)(zone_list->data);
-
-            if((i = FLUID_POINTER_TO_INT(z->instsamp)))
-            {
-                /* load sample # */
-                inst_list = fluid_list_nth(sf->sample, i - 1);
-
-                if(!inst_list)
-                {
-                    FLUID_LOG(FLUID_ERR, "Instrument '%s': Invalid sample reference",
-                              ((SFInst *)(p->data))->name);
-                    return FALSE;
-                }
-
-                z->instsamp = inst_list;
-            }
-
-            zone_list = fluid_list_next(zone_list);
-        }
-
-        p = fluid_list_next(p);
-    }
-
-    return TRUE;
-}
-
 void delete_preset(SFPreset *preset)
->>>>>>> 487156c3
 {
     fluid_list_t *entry;
     SFZone *zone;
