/* FluidSynth - A Software Synthesizer
 *
 * Copyright (C) 2003  Peter Hanappe and others.
 *
 * SoundFont file loading code borrowed from Smurf SoundFont Editor
 * Copyright (C) 1999-2001 Josh Green
 *
 * This library is free software; you can redistribute it and/or
 * modify it under the terms of the GNU Lesser General Public License
 * as published by the Free Software Foundation; either version 2.1 of
 * the License, or (at your option) any later version.
 *
 * This library is distributed in the hope that it will be useful, but
 * WITHOUT ANY WARRANTY; without even the implied warranty of
 * MERCHANTABILITY or FITNESS FOR A PARTICULAR PURPOSE.  See the GNU
 * Lesser General Public License for more details.
 *
 * You should have received a copy of the GNU Lesser General Public
 * License along with this library; if not, write to the Free
 * Software Foundation, Inc., 51 Franklin Street, Fifth Floor, Boston, MA
 * 02110-1301, USA
 */


#include "fluid_sffile.h"
#include "fluid_sfont.h"
#include "fluid_sys.h"

#if LIBSNDFILE_SUPPORT
#include <sndfile.h>
#endif

#if LIBINSTPATCH_SUPPORT
#include <libinstpatch/libinstpatch.h>
#endif

/*=================================sfload.c========================
  Borrowed from Smurf SoundFont Editor by Josh Green
  =================================================================*/

/* FOURCC definitions */
#define RIFF_FCC    FLUID_FOURCC('R','I','F','F')
#define LIST_FCC    FLUID_FOURCC('L','I','S','T')
#define SFBK_FCC    FLUID_FOURCC('s','f','b','k')
#define INFO_FCC    FLUID_FOURCC('I','N','F','O')
#define SDTA_FCC    FLUID_FOURCC('s','d','t','a')
#define PDTA_FCC    FLUID_FOURCC('p','d','t','a') /* info/sample/preset */

#define IFIL_FCC    FLUID_FOURCC('i','f','i','l')
#define ISNG_FCC    FLUID_FOURCC('i','s','n','g')
#define INAM_FCC    FLUID_FOURCC('I','N','A','M')
#define IROM_FCC    FLUID_FOURCC('i','r','o','m') /* info ids (1st byte of info strings) */
#define IVER_FCC    FLUID_FOURCC('i','v','e','r')
#define ICRD_FCC    FLUID_FOURCC('I','C','R','D')
#define IENG_FCC    FLUID_FOURCC('I','E','N','G')
#define IPRD_FCC    FLUID_FOURCC('I','P','R','D') /* more info ids */
#define ICOP_FCC    FLUID_FOURCC('I','C','O','P')
#define ICMT_FCC    FLUID_FOURCC('I','C','M','T')
#define ISFT_FCC    FLUID_FOURCC('I','S','F','T') /* and yet more info ids */

#define SNAM_FCC    FLUID_FOURCC('s','n','a','m')
#define SMPL_FCC    FLUID_FOURCC('s','m','p','l') /* sample ids */
#define PHDR_FCC    FLUID_FOURCC('p','h','d','r')
#define PBAG_FCC    FLUID_FOURCC('p','b','a','g')
#define PMOD_FCC    FLUID_FOURCC('p','m','o','d')
#define PGEN_FCC    FLUID_FOURCC('p','g','e','n') /* preset ids */
#define IHDR_FCC    FLUID_FOURCC('i','n','s','t')
#define IBAG_FCC    FLUID_FOURCC('i','b','a','g')
#define IMOD_FCC    FLUID_FOURCC('i','m','o','d')
#define IGEN_FCC    FLUID_FOURCC('i','g','e','n') /* instrument ids */
#define SHDR_FCC    FLUID_FOURCC('s','h','d','r') /* sample info */
#define SM24_FCC    FLUID_FOURCC('s','m','2','4')

/* Set when the FCC code is unknown */
#define UNKN_ID     FLUID_N_ELEMENTS(idlist)

/*
 * This declares a uint32_t array containing the SF2 chunk identifiers.
 */
static const uint32_t idlist[] =
{
    RIFF_FCC,
    LIST_FCC,
    SFBK_FCC,
    INFO_FCC,
    SDTA_FCC,
    PDTA_FCC,

    IFIL_FCC,
    ISNG_FCC,
    INAM_FCC,
    IROM_FCC,
    IVER_FCC,
    ICRD_FCC,
    IENG_FCC,
    IPRD_FCC,
    ICOP_FCC,
    ICMT_FCC,
    ISFT_FCC,

    SNAM_FCC,
    SMPL_FCC,
    PHDR_FCC,
    PBAG_FCC,
    PMOD_FCC,
    PGEN_FCC,
    IHDR_FCC,
    IBAG_FCC,
    IMOD_FCC,
    IGEN_FCC,
    SHDR_FCC,
    SM24_FCC
};

/* generator types */
typedef enum
{
    Gen_StartAddrOfs,
    Gen_EndAddrOfs,
    Gen_StartLoopAddrOfs,
    Gen_EndLoopAddrOfs,
    Gen_StartAddrCoarseOfs,
    Gen_ModLFO2Pitch,
    Gen_VibLFO2Pitch,
    Gen_ModEnv2Pitch,
    Gen_FilterFc,
    Gen_FilterQ,
    Gen_ModLFO2FilterFc,
    Gen_ModEnv2FilterFc,
    Gen_EndAddrCoarseOfs,
    Gen_ModLFO2Vol,
    Gen_Unused1,
    Gen_ChorusSend,
    Gen_ReverbSend,
    Gen_Pan,
    Gen_Unused2,
    Gen_Unused3,
    Gen_Unused4,
    Gen_ModLFODelay,
    Gen_ModLFOFreq,
    Gen_VibLFODelay,
    Gen_VibLFOFreq,
    Gen_ModEnvDelay,
    Gen_ModEnvAttack,
    Gen_ModEnvHold,
    Gen_ModEnvDecay,
    Gen_ModEnvSustain,
    Gen_ModEnvRelease,
    Gen_Key2ModEnvHold,
    Gen_Key2ModEnvDecay,
    Gen_VolEnvDelay,
    Gen_VolEnvAttack,
    Gen_VolEnvHold,
    Gen_VolEnvDecay,
    Gen_VolEnvSustain,
    Gen_VolEnvRelease,
    Gen_Key2VolEnvHold,
    Gen_Key2VolEnvDecay,
    Gen_Instrument,
    Gen_Reserved1,
    Gen_KeyRange,
    Gen_VelRange,
    Gen_StartLoopAddrCoarseOfs,
    Gen_Keynum,
    Gen_Velocity,
    Gen_Attenuation,
    Gen_Reserved2,
    Gen_EndLoopAddrCoarseOfs,
    Gen_CoarseTune,
    Gen_FineTune,
    Gen_SampleId,
    Gen_SampleModes,
    Gen_Reserved3,
    Gen_ScaleTune,
    Gen_ExclusiveClass,
    Gen_OverrideRootKey,
    Gen_Dummy
} Gen_Type;

#define Gen_MaxValid Gen_Dummy - 1 /* maximum valid generator */
#define Gen_Count Gen_Dummy /* count of generators */
#define GenArrSize sizeof(SFGenAmount) * Gen_Count /* gen array size */


static const unsigned short invalid_inst_gen[] =
{
    Gen_Unused1,
    Gen_Unused2,
    Gen_Unused3,
    Gen_Unused4,
    Gen_Reserved1,
    Gen_Reserved2,
    Gen_Reserved3,
    0
};

static const unsigned short invalid_preset_gen[] =
{
    Gen_StartAddrOfs,
    Gen_EndAddrOfs,
    Gen_StartLoopAddrOfs,
    Gen_EndLoopAddrOfs,
    Gen_StartAddrCoarseOfs,
    Gen_EndAddrCoarseOfs,
    Gen_StartLoopAddrCoarseOfs,
    Gen_Keynum,
    Gen_Velocity,
    Gen_EndLoopAddrCoarseOfs,
    Gen_SampleModes,
    Gen_ExclusiveClass,
    Gen_OverrideRootKey,
    0
};


/* sfont file chunk sizes */
#define SF_PHDR_SIZE (38)
#define SF_BAG_SIZE  (4)
#define SF_MOD_SIZE  (10)
#define SF_GEN_SIZE  (4)
#define SF_IHDR_SIZE (22)
#define SF_SHDR_SIZE (46)


#define READCHUNK(sf, var)                                                  \
    do                                                                      \
    {                                                                       \
        if (sf->fcbs->fread(var, 8, sf->sffd) == FLUID_FAILED)              \
            return FALSE;                                                   \
        ((SFChunk *)(var))->size = FLUID_LE32TOH(((SFChunk *)(var))->size); \
    } while (0)

#define READD(sf, var)                                            \
    do                                                            \
    {                                                             \
        uint32_t _temp;                                           \
        if (sf->fcbs->fread(&_temp, 4, sf->sffd) == FLUID_FAILED) \
            return FALSE;                                         \
        var = FLUID_LE32TOH(_temp);                               \
    } while (0)

#define READW(sf, var)                                            \
    do                                                            \
    {                                                             \
        uint16_t _temp;                                           \
        if (sf->fcbs->fread(&_temp, 2, sf->sffd) == FLUID_FAILED) \
            return FALSE;                                         \
        var = FLUID_LE16TOH(_temp);                               \
    } while (0)

#define READID(sf, var)                                        \
    do                                                         \
    {                                                          \
        if (sf->fcbs->fread(var, 4, sf->sffd) == FLUID_FAILED) \
            return FALSE;                                      \
    } while (0)

#define READSTR(sf, var)                                        \
    do                                                          \
    {                                                           \
        if (sf->fcbs->fread(var, 20, sf->sffd) == FLUID_FAILED) \
            return FALSE;                                       \
        (*var)[20] = '\0';                                      \
    } while (0)

#define READB(sf, var)                                          \
    do                                                          \
    {                                                           \
        if (sf->fcbs->fread(&var, 1, sf->sffd) == FLUID_FAILED) \
            return FALSE;                                       \
    } while (0)

#define FSKIP(sf, size)                                                \
    do                                                                 \
    {                                                                  \
        if (sf->fcbs->fseek(sf->sffd, size, SEEK_CUR) == FLUID_FAILED) \
            return FALSE;                                              \
    } while (0)

#define FSKIPW(sf)                                                  \
    do                                                              \
    {                                                               \
        if (sf->fcbs->fseek(sf->sffd, 2, SEEK_CUR) == FLUID_FAILED) \
            return FALSE;                                           \
    } while (0)

/* removes and advances a fluid_list_t pointer */
#define SLADVREM(list, item)                        \
    do                                              \
    {                                               \
        fluid_list_t *_temp = item;                 \
        item = fluid_list_next(item);               \
        list = fluid_list_remove_link(list, _temp); \
        delete1_fluid_list(_temp);                  \
    } while (0)


static int load_header(SFData *sf);
static int load_body(SFData *sf);
static int process_info(SFData *sf, int size);
static int process_sdta(SFData *sf, unsigned int size);
static int process_pdta(SFData *sf, int size);
static int load_phdr(SFData *sf, unsigned int size);
static int load_pbag(SFData *sf, int size);
static int load_pmod(SFData *sf, int size);
static int load_pgen(SFData *sf, int size);
static int load_ihdr(SFData *sf, unsigned int size);
static int load_ibag(SFData *sf, int size);
static int load_imod(SFData *sf, int size);
static int load_igen(SFData *sf, int size);
static int load_shdr(SFData *sf, unsigned int size);
static int fixup_pgen(SFData *sf);
static int fixup_igen(SFData *sf);

static int chunkid(uint32_t id);
static int read_listchunk(SFData *sf, SFChunk *chunk);
static int pdtahelper(SFData *sf, unsigned int expid, unsigned int reclen, SFChunk *chunk, int *size);
static int preset_compare_func(void *a, void *b);
static fluid_list_t *find_gen_by_id(int gen, fluid_list_t *genlist);
static int valid_inst_genid(unsigned short genid);
static int valid_preset_genid(unsigned short genid);


static void delete_preset(SFPreset *preset);
static void delete_inst(SFInst *inst);
static void delete_zone(SFZone *zone);

static int fluid_sffile_read_vorbis(SFData *sf, unsigned int start_byte, unsigned int end_byte, short **data);
static int fluid_sffile_read_wav(SFData *sf, unsigned int start, unsigned int end, short **data, char **data24);

/**
 * Check if a file is a SoundFont file.
 *
 * @param filename Path to the file to check
 * @return TRUE if it could be a SF2, SF3 or DLS file, FALSE otherwise
 *
 * If fluidsynth was built with DLS support, this function will also identify DLS files.
 *
 * @note This function only checks whether header(s) in the RIFF chunk are present.
 * A call to fluid_synth_sfload() might still fail.
 */
int fluid_is_soundfont(const char *filename)
{
    FILE    *fp;
    uint32_t fcc;
    int      retcode = FALSE;
    const char* err_msg;

    do
    {
        if((fp = fluid_file_open(filename, &err_msg)) == NULL)
        {
            FLUID_LOG(FLUID_ERR, "fluid_is_soundfont(): fopen() failed: '%s'", err_msg);
            return retcode;
        }

        if(FLUID_FREAD(&fcc, sizeof(fcc), 1, fp) != 1)
        {
            FLUID_LOG(FLUID_ERR, "fluid_is_soundfont(): failed to read RIFF chunk id.");
            break;
        }

        if(fcc != RIFF_FCC)
        {
            FLUID_LOG(FLUID_ERR, "fluid_is_soundfont(): expected RIFF chunk id '0x%04X' but got '0x%04X'.", (unsigned int) RIFF_FCC, (unsigned int)fcc);
            break;
        }

        if(FLUID_FSEEK(fp, 4, SEEK_CUR))
        {
            FLUID_LOG(FLUID_ERR, "fluid_is_soundfont(): cannot seek +4 bytes.");
            break;
        }

        if(FLUID_FREAD(&fcc, sizeof(fcc), 1, fp) != 1)
        {
            FLUID_LOG(FLUID_ERR, "fluid_is_soundfont(): failed to read SFBK chunk id.");
            break;
        }

        retcode = (fcc == SFBK_FCC);
        if(retcode)
        {
            break;  // seems to be SF2, stop here
        }
#ifdef LIBINSTPATCH_SUPPORT
        else
        {
            IpatchFileHandle *fhandle = ipatch_file_identify_open(filename, NULL);
            if(fhandle != NULL)
            {
                retcode = (ipatch_file_identify(fhandle->file, NULL) == IPATCH_TYPE_DLS_FILE);
                ipatch_file_close(fhandle);
            }
        }
#endif
    }
    while(0);

    FLUID_FCLOSE(fp);

    return retcode;
}

/*
 * Open a SoundFont file and parse it's contents into a SFData structure.
 *
 * @param fname filename
 * @param fcbs file callback structure
 * @return the partially parsed SoundFont as SFData structure or NULL on error
 */
SFData *fluid_sffile_open(const char *fname, const fluid_file_callbacks_t *fcbs)
{
    SFData *sf;
    fluid_long_long_t fsize = 0;

    if(!(sf = FLUID_NEW(SFData)))
    {
        FLUID_LOG(FLUID_ERR, "Out of memory");
        return NULL;
    }

    FLUID_MEMSET(sf, 0, sizeof(SFData));

    fluid_rec_mutex_init(sf->mtx);
    sf->fcbs = fcbs;

    if((sf->sffd = fcbs->fopen(fname)) == NULL)
    {
        FLUID_LOG(FLUID_ERR, "Unable to open file '%s'", fname);
        goto error_exit;
    }

    sf->fname = FLUID_STRDUP(fname);

    if(sf->fname == NULL)
    {
        FLUID_LOG(FLUID_ERR, "Out of memory");
        goto error_exit;
    }

    /* get size of file by seeking to end */
    if(fcbs->fseek(sf->sffd, 0L, SEEK_END) == FLUID_FAILED)
    {
        FLUID_LOG(FLUID_ERR, "Seek to end of file failed");
        goto error_exit;
    }

    if((fsize = fcbs->ftell(sf->sffd)) == FLUID_FAILED)
    {
        FLUID_LOG(FLUID_ERR, "Get end of file position failed");
        goto error_exit;
    }

    sf->filesize = fsize;

    if(fcbs->fseek(sf->sffd, 0, SEEK_SET) == FLUID_FAILED)
    {
        FLUID_LOG(FLUID_ERR, "Rewind to start of file failed");
        goto error_exit;
    }

    if(!load_header(sf))
    {
        goto error_exit;
    }

    return sf;

error_exit:
    fluid_sffile_close(sf);
    return NULL;
}

/*
 * Parse all preset information from the soundfont
 *
 * @return FLUID_OK on success, otherwise FLUID_FAILED
 */
int fluid_sffile_parse_presets(SFData *sf)
{
    if(!load_body(sf))
    {
        return FLUID_FAILED;
    }

    return FLUID_OK;
}

/* Load sample data from the soundfont file
 *
 * This function will always return the sample data in WAV format. If the sample_type specifies an
 * Ogg Vorbis compressed sample, it will be decompressed automatically before returning.
 *
 * @param sf SFData instance
 * @param sample_start index of first sample point in Soundfont sample chunk
 * @param sample_end index of last sample point in Soundfont sample chunk
 * @param sample_type type of the sample in Soundfont
 * @param data pointer to sample data pointer, will point to loaded sample data on success
 * @param data24 pointer to 24-bit sample data pointer if 24-bit data present, will point to loaded
 *               24-bit sample data on success or NULL if no 24-bit data is present in file
 *
 * @return The number of sample words in returned buffers or -1 on failure
 */
int fluid_sffile_read_sample_data(SFData *sf, unsigned int sample_start, unsigned int sample_end,
                                  int sample_type, short **data, char **data24)
{
    int num_samples;

    if(sample_type & FLUID_SAMPLETYPE_OGG_VORBIS)
    {
        num_samples = fluid_sffile_read_vorbis(sf, sample_start, sample_end, data);
    }
    else
    {
        num_samples = fluid_sffile_read_wav(sf, sample_start, sample_end, data, data24);
    }

    return num_samples;
}

/*
 * Close a SoundFont file and free the SFData structure.
 *
 * @param sf pointer to SFData structure
 * @param fcbs file callback structure
 */
void fluid_sffile_close(SFData *sf)
{
    fluid_list_t *entry;
    SFPreset *preset;
    SFInst *inst;

    fluid_rec_mutex_destroy(sf->mtx);
    if(sf->sffd)
    {
        sf->fcbs->fclose(sf->sffd);
    }

    FLUID_FREE(sf->fname);

    entry = sf->info;

    while(entry)
    {
        FLUID_FREE(fluid_list_get(entry));
        entry = fluid_list_next(entry);
    }

    delete_fluid_list(sf->info);

    entry = sf->preset;

    while(entry)
    {
        preset = (SFPreset *)fluid_list_get(entry);
        delete_preset(preset);
        entry = fluid_list_next(entry);
    }

    delete_fluid_list(sf->preset);

    entry = sf->inst;

    while(entry)
    {
        inst = (SFInst *)fluid_list_get(entry);
        delete_inst(inst);
        entry = fluid_list_next(entry);
    }

    delete_fluid_list(sf->inst);

    entry = sf->sample;

    while(entry)
    {
        FLUID_FREE(fluid_list_get(entry));
        entry = fluid_list_next(entry);
    }

    delete_fluid_list(sf->sample);

    FLUID_FREE(sf);
}


/*
 * Private functions
 */

/* sound font file load functions */
static int chunkid(uint32_t id)
{
    unsigned int i;

    for(i = 0; i < FLUID_N_ELEMENTS(idlist); i++)
    {
        if(idlist[i] == id)
        {
            break;
        }
    }

    /* Return chunk id or UNKN_ID if not found */
    return i;
}

static int load_header(SFData *sf)
{
    SFChunk chunk;

    READCHUNK(sf, &chunk); /* load RIFF chunk */

    if(chunk.id != RIFF_FCC)
    {
        /* error if not RIFF */
        FLUID_LOG(FLUID_ERR, "Not a RIFF file");
        return FALSE;
    }

    READID(sf, &chunk.id); /* load file ID */

    if(chunk.id != SFBK_FCC)
    {
        /* error if not SFBK_ID */
        FLUID_LOG(FLUID_ERR, "Not a SoundFont file");
        return FALSE;
    }

    if(chunk.size != sf->filesize - 8)
    {
        FLUID_LOG(FLUID_ERR, "SoundFont file size mismatch");
        return FALSE;
    }

    /* Process INFO block */
    if(!read_listchunk(sf, &chunk))
    {
        return FALSE;
    }

    if(chunk.id != INFO_FCC)
    {
        FLUID_LOG(FLUID_ERR, "Invalid ID found when expecting INFO chunk");
        return FALSE;
    }

    if(!process_info(sf, chunk.size))
    {
        return FALSE;
    }

    /* Process sample chunk */
    if(!read_listchunk(sf, &chunk))
    {
        return FALSE;
    }

    if(chunk.id != SDTA_FCC)
    {
        FLUID_LOG(FLUID_ERR, "Invalid ID found when expecting SAMPLE chunk");
        return FALSE;
    }

    if(!process_sdta(sf, chunk.size))
    {
        return FALSE;
    }

    /* process HYDRA chunk */
    if(!read_listchunk(sf, &chunk))
    {
        return FALSE;
    }

    if(chunk.id != PDTA_FCC)
    {
        FLUID_LOG(FLUID_ERR, "Invalid ID found when expecting HYDRA chunk");
        return FALSE;
    }

    sf->hydrapos = sf->fcbs->ftell(sf->sffd);
    sf->hydrasize = chunk.size;

    return TRUE;
}

static int load_body(SFData *sf)
{
    if(sf->fcbs->fseek(sf->sffd, sf->hydrapos, SEEK_SET) == FLUID_FAILED)
    {
        FLUID_LOG(FLUID_ERR, "Failed to seek to HYDRA position");
        return FALSE;
    }

    if(!process_pdta(sf, sf->hydrasize))
    {
        return FALSE;
    }

    if(!fixup_pgen(sf))
    {
        return FALSE;
    }

    if(!fixup_igen(sf))
    {
        return FALSE;
    }

    /* sort preset list by bank, preset # */
    sf->preset = fluid_list_sort(sf->preset, (fluid_compare_func_t)preset_compare_func);

    return TRUE;
}

static int read_listchunk(SFData *sf, SFChunk *chunk)
{
    READCHUNK(sf, chunk); /* read list chunk */

    if(chunk->id != LIST_FCC)  /* error if ! list chunk */
    {
        FLUID_LOG(FLUID_ERR, "Invalid chunk id in level 0 parse");
        return FALSE;
    }

    READID(sf, &chunk->id); /* read id string */
    chunk->size -= 4;
    return TRUE;
}

static int process_info(SFData *sf, int size)
{
    SFChunk chunk;
    union
    {
        char *chr;
        uint32_t *fcc;
    } item;
    unsigned short ver;

    while(size > 0)
    {
        READCHUNK(sf, &chunk);
        size -= 8;

        if(chunk.id == IFIL_FCC)
        {
            /* sound font version chunk? */
            if(chunk.size != 4)
            {
                FLUID_LOG(FLUID_ERR, "Sound font version info chunk has invalid size");
                return FALSE;
            }

            READW(sf, ver);
            sf->version.major = ver;
            READW(sf, ver);
            sf->version.minor = ver;

            if(sf->version.major < 2)
            {
                FLUID_LOG(FLUID_ERR, "Sound font version is %d.%d which is not"
                          " supported, convert to version 2.0x",
                          sf->version.major, sf->version.minor);
                return FALSE;
            }

            if(sf->version.major == 3)
            {
#if !LIBSNDFILE_SUPPORT
                FLUID_LOG(FLUID_WARN,
                          "Sound font version is %d.%d but fluidsynth was compiled without"
                          " support for (v3.x)",
                          sf->version.major, sf->version.minor);
                return FALSE;
#endif
            }
            else if(sf->version.major > 2)
            {
                FLUID_LOG(FLUID_WARN,
                          "Sound font version is %d.%d which is newer than"
                          " what this version of fluidsynth was designed for (v2.0x)",
                          sf->version.major, sf->version.minor);
                return FALSE;
            }
        }
        else if(chunk.id == IVER_FCC)
        {
            /* ROM version chunk? */
            if(chunk.size != 4)
            {
                FLUID_LOG(FLUID_ERR, "ROM version info chunk has invalid size");
                return FALSE;
            }

            READW(sf, ver);
            sf->romver.major = ver;
            READW(sf, ver);
            sf->romver.minor = ver;
        }
        else if(chunkid(chunk.id) != UNKN_ID)
        {
            if((chunk.id != ICMT_FCC && chunk.size > 256) || (chunk.size > 65536) || (chunk.size % 2))
            {
                FLUID_LOG(FLUID_ERR, "INFO sub chunk %.4s has invalid chunk size of %d bytes",
                          (char*)&chunk.id, chunk.size);
                return FALSE;
            }

            /* alloc for chunk fcc and da chunk */
            if(!(item.fcc = FLUID_MALLOC(chunk.size + sizeof(uint32_t) + 1)))
            {
                FLUID_LOG(FLUID_ERR, "Out of memory");
                return FALSE;
            }

            /* attach to INFO list, fluid_sffile_close will cleanup if FAIL occurs */
            sf->info = fluid_list_append(sf->info, item.fcc);

            /* save chunk fcc and update pointer to data value */
            *item.fcc++ = chunk.id;

            if(sf->fcbs->fread(item.chr, chunk.size, sf->sffd) == FLUID_FAILED)
            {
                return FALSE;
            }

            /* force terminate info item */
            item.chr[chunk.size] = '\0';
        }
        else
        {
            FLUID_LOG(FLUID_ERR, "Invalid chunk id in INFO chunk");
            return FALSE;
        }

        size -= chunk.size;
    }

    if(size < 0)
    {
        FLUID_LOG(FLUID_ERR, "INFO chunk size mismatch");
        return FALSE;
    }

    return TRUE;
}

static int process_sdta(SFData *sf, unsigned int size)
{
    SFChunk chunk;

    if(size == 0)
    {
        return TRUE;    /* no sample data? */
    }

    /* read sub chunk */
    READCHUNK(sf, &chunk);
    size -= 8;

    if(chunk.id != SMPL_FCC)
    {
        FLUID_LOG(FLUID_ERR, "Expected SMPL chunk found invalid id instead");
        return FALSE;
    }

    /* SDTA chunk may also contain sm24 chunk for 24 bit samples
     * (not yet supported), only an error if SMPL chunk size is
     * greater than SDTA. */
    if(chunk.size > size)
    {
        FLUID_LOG(FLUID_ERR, "SDTA chunk size mismatch");
        return FALSE;
    }

    /* sample data follows */
    sf->samplepos = sf->fcbs->ftell(sf->sffd);

    /* used to check validity of sample headers */
    sf->samplesize = chunk.size;

    FSKIP(sf, chunk.size);
    size -= chunk.size;

    if(sf->version.major >= 2 && sf->version.minor >= 4)
    {
        /* any chance to find another chunk here? */
        if(size > 8)
        {
            /* read sub chunk */
            READCHUNK(sf, &chunk);
            size -= 8;

            if(chunk.id == SM24_FCC)
            {
                int sm24size, sdtahalfsize;

                FLUID_LOG(FLUID_DBG, "Found SM24 chunk");

                if(chunk.size > size)
                {
                    FLUID_LOG(FLUID_WARN, "SM24 exceeds SDTA chunk, ignoring SM24");
                    goto ret; // no error
                }

                sdtahalfsize = sf->samplesize / 2;
                /* + 1 byte in the case that half the size of smpl chunk is an odd value */
                sdtahalfsize += sdtahalfsize % 2;
                sm24size = chunk.size;

                if(sdtahalfsize != sm24size)
                {
                    FLUID_LOG(FLUID_WARN, "SM24 not equal to half the size of SMPL chunk (0x%X != "
                              "0x%X), ignoring SM24",
                              sm24size, sdtahalfsize);
                    goto ret; // no error
                }

                /* sample data24 follows */
                sf->sample24pos = sf->fcbs->ftell(sf->sffd);
                sf->sample24size = sm24size;
            }
        }
    }

ret:
    FSKIP(sf, size);

    return TRUE;
}

static int pdtahelper(SFData *sf, unsigned int expid, unsigned int reclen, SFChunk *chunk, int *size)
{
    READCHUNK(sf, chunk);
    *size -= 8;

    if(chunk->id != expid)
    {
        FLUID_LOG(FLUID_ERR, "Expected PDTA sub-chunk '%.4s' found invalid id instead", (char*)&expid);
        return FALSE;
    }

    if(chunk->size % reclen)  /* valid chunk size? */
    {
        FLUID_LOG(FLUID_ERR, "'%.4s' chunk size is not a multiple of %d bytes", (char*)&expid, reclen);
        return FALSE;
    }

    if((*size -= chunk->size) < 0)
    {
        FLUID_LOG(FLUID_ERR, "'%.4s' chunk size exceeds remaining PDTA chunk size", (char*)&expid);
        return FALSE;
    }

    return TRUE;
}

static int process_pdta(SFData *sf, int size)
{
    SFChunk chunk;

    if(!pdtahelper(sf, PHDR_FCC, SF_PHDR_SIZE, &chunk, &size))
    {
        return FALSE;
    }

    if(!load_phdr(sf, chunk.size))
    {
        return FALSE;
    }

    if(!pdtahelper(sf, PBAG_FCC, SF_BAG_SIZE, &chunk, &size))
    {
        return FALSE;
    }

    if(!load_pbag(sf, chunk.size))
    {
        return FALSE;
    }

    if(!pdtahelper(sf, PMOD_FCC, SF_MOD_SIZE, &chunk, &size))
    {
        return FALSE;
    }

    if(!load_pmod(sf, chunk.size))
    {
        return FALSE;
    }

    if(!pdtahelper(sf, PGEN_FCC, SF_GEN_SIZE, &chunk, &size))
    {
        return FALSE;
    }

    if(!load_pgen(sf, chunk.size))
    {
        return FALSE;
    }

    if(!pdtahelper(sf, IHDR_FCC, SF_IHDR_SIZE, &chunk, &size))
    {
        return FALSE;
    }

    if(!load_ihdr(sf, chunk.size))
    {
        return FALSE;
    }

    if(!pdtahelper(sf, IBAG_FCC, SF_BAG_SIZE, &chunk, &size))
    {
        return FALSE;
    }

    if(!load_ibag(sf, chunk.size))
    {
        return FALSE;
    }

    if(!pdtahelper(sf, IMOD_FCC, SF_MOD_SIZE, &chunk, &size))
    {
        return FALSE;
    }

    if(!load_imod(sf, chunk.size))
    {
        return FALSE;
    }

    if(!pdtahelper(sf, IGEN_FCC, SF_GEN_SIZE, &chunk, &size))
    {
        return FALSE;
    }

    if(!load_igen(sf, chunk.size))
    {
        return FALSE;
    }

    if(!pdtahelper(sf, SHDR_FCC, SF_SHDR_SIZE, &chunk, &size))
    {
        return FALSE;
    }

    if(!load_shdr(sf, chunk.size))
    {
        return FALSE;
    }

    return TRUE;
}

/* preset header loader */
static int load_phdr(SFData *sf, unsigned int size)
{
    unsigned int i;
    int i2;
    SFPreset *preset, *prev_preset = NULL;
    unsigned short pbag_idx, prev_pbag_idx = 0;

    if(size % SF_PHDR_SIZE || size == 0)
    {
        FLUID_LOG(FLUID_ERR, "Preset header chunk size is invalid");
        return FALSE;
    }

    i = size / SF_PHDR_SIZE - 1;

    if(i == 0)
    {
        /* at least one preset + term record */
        FLUID_LOG(FLUID_WARN, "File contains no presets");
        FSKIP(sf, SF_PHDR_SIZE);
        return TRUE;
    }

    for(; i > 0; i--)
    {
        /* load all preset headers */
        if((preset = FLUID_NEW(SFPreset)) == NULL)
        {
            FLUID_LOG(FLUID_ERR, "Out of memory");
            return FALSE;
        }

        sf->preset = fluid_list_append(sf->preset, preset);
        preset->zone = NULL; /* In case of failure, fluid_sffile_close can cleanup */
        READSTR(sf, &preset->name); /* possible read failure ^ */
        READW(sf, preset->prenum);
        READW(sf, preset->bank);
        READW(sf, pbag_idx);
        READD(sf, preset->libr);
        READD(sf, preset->genre);
        READD(sf, preset->morph);

        if(prev_preset)
        {
            /* not first preset? */
            if(pbag_idx < prev_pbag_idx)
            {
                FLUID_LOG(FLUID_ERR, "Preset header indices not monotonic");
                return FALSE;
            }

            i2 = pbag_idx - prev_pbag_idx;

            while(i2--)
            {
                prev_preset->zone = fluid_list_prepend(prev_preset->zone, NULL);
            }
        }
        else if(pbag_idx > 0)  /* 1st preset, warn if ofs >0 */
        {
            FLUID_LOG(FLUID_WARN, "%d preset zones not referenced, discarding", pbag_idx);
        }

        prev_preset = preset; /* update preset ptr */
        prev_pbag_idx = pbag_idx;
    }

    FSKIP(sf, 24);
    READW(sf, pbag_idx); /* Read terminal generator index */
    FSKIP(sf, 12);

    if(pbag_idx < prev_pbag_idx)
    {
        FLUID_LOG(FLUID_ERR, "Preset header indices not monotonic");
        return FALSE;
    }

    i2 = pbag_idx - prev_pbag_idx;

    while(i2--)
    {
        prev_preset->zone = fluid_list_prepend(prev_preset->zone, NULL);
    }

    return TRUE;
}

/* preset bag loader */
static int load_pbag(SFData *sf, int size)
{
    fluid_list_t *preset_list;
    fluid_list_t *zone_list;
    SFZone *z, *pz = NULL;
    unsigned short genndx, modndx;
    unsigned short pgenndx = 0, pmodndx = 0;
    unsigned short i;

    if(size % SF_BAG_SIZE || size == 0)  /* size is multiple of SF_BAG_SIZE? */
    {
        FLUID_LOG(FLUID_ERR, "Preset bag chunk size is invalid");
        return FALSE;
    }

    preset_list = sf->preset;

    while(preset_list)
    {
        /* traverse through presets */
        zone_list = ((SFPreset *)(preset_list->data))->zone;

        while(zone_list)
        {
            /* traverse preset's zones */
            if((size -= SF_BAG_SIZE) < 0)
            {
                FLUID_LOG(FLUID_ERR, "Preset bag chunk size mismatch");
                return FALSE;
            }

            if((z = FLUID_NEW(SFZone)) == NULL)
            {
                FLUID_LOG(FLUID_ERR, "Out of memory");
                return FALSE;
            }

            zone_list->data = z;
            z->gen = NULL; /* Init gen and mod before possible failure, */
            z->mod = NULL; /* to ensure proper cleanup (fluid_sffile_close) */
            READW(sf, genndx); /* possible read failure ^ */
            READW(sf, modndx);
            z->instsamp = NULL;

            if(pz)
            {
                /* if not first zone */
                if(genndx < pgenndx)
                {
                    FLUID_LOG(FLUID_ERR, "Preset bag generator indices not monotonic");
                    return FALSE;
                }

                if(modndx < pmodndx)
                {
                    FLUID_LOG(FLUID_ERR, "Preset bag modulator indices not monotonic");
                    return FALSE;
                }

                i = genndx - pgenndx;

                while(i--)
                {
                    pz->gen = fluid_list_prepend(pz->gen, NULL);
                }

                i = modndx - pmodndx;

                while(i--)
                {
                    pz->mod = fluid_list_prepend(pz->mod, NULL);
                }
            }

            pz = z; /* update previous zone ptr */
            pgenndx = genndx; /* update previous zone gen index */
            pmodndx = modndx; /* update previous zone mod index */
            zone_list = fluid_list_next(zone_list);
        }

        preset_list = fluid_list_next(preset_list);
    }

    size -= SF_BAG_SIZE;

    if(size != 0)
    {
        FLUID_LOG(FLUID_ERR, "Preset bag chunk size mismatch");
        return FALSE;
    }

    READW(sf, genndx);
    READW(sf, modndx);

    if(!pz)
    {
        if(genndx > 0)
        {
            FLUID_LOG(FLUID_WARN, "No preset generators and terminal index not 0");
        }

        if(modndx > 0)
        {
            FLUID_LOG(FLUID_WARN, "No preset modulators and terminal index not 0");
        }

        return TRUE;
    }

    if(genndx < pgenndx)
    {
        FLUID_LOG(FLUID_ERR, "Preset bag generator indices not monotonic");
        return FALSE;
    }

    if(modndx < pmodndx)
    {
        FLUID_LOG(FLUID_ERR, "Preset bag modulator indices not monotonic");
        return FALSE;
    }

    i = genndx - pgenndx;

    while(i--)
    {
        pz->gen = fluid_list_prepend(pz->gen, NULL);
    }

    i = modndx - pmodndx;

    while(i--)
    {
        pz->mod = fluid_list_prepend(pz->mod, NULL);
    }

    return TRUE;
}

/* preset modulator loader */
static int load_pmod(SFData *sf, int size)
{
    fluid_list_t *preset_list;
    fluid_list_t *zone_list;
    fluid_list_t *mod_list;
    SFMod *m;

    preset_list = sf->preset;

    while(preset_list)
    {
        /* traverse through all presets */
        zone_list = ((SFPreset *)(preset_list->data))->zone;

        while(zone_list)
        {
            /* traverse this preset's zones */
            mod_list = ((SFZone *)(zone_list->data))->mod;

            while(mod_list)
            {
                /* load zone's modulators */
                if((size -= SF_MOD_SIZE) < 0)
                {
                    FLUID_LOG(FLUID_ERR, "Preset modulator chunk size mismatch");
                    return FALSE;
                }

                if((m = FLUID_NEW(SFMod)) == NULL)
                {
                    FLUID_LOG(FLUID_ERR, "Out of memory");
                    return FALSE;
                }

                mod_list->data = m;
                READW(sf, m->src);
                READW(sf, m->dest);
                READW(sf, m->amount);
                READW(sf, m->amtsrc);
                READW(sf, m->trans);
                mod_list = fluid_list_next(mod_list);
            }

            zone_list = fluid_list_next(zone_list);
        }

        preset_list = fluid_list_next(preset_list);
    }

    /*
       If there isn't even a terminal record
       Hmmm, the specs say there should be one, but..
     */
    if(size == 0)
    {
        return TRUE;
    }

    size -= SF_MOD_SIZE;

    if(size != 0)
    {
        FLUID_LOG(FLUID_ERR, "Preset modulator chunk size mismatch");
        return FALSE;
    }

    FSKIP(sf, SF_MOD_SIZE); /* terminal mod */

    return TRUE;
}

/* -------------------------------------------------------------------
 * preset generator loader
 * generator (per preset) loading rules:
 * Zones with no generators or modulators shall be annihilated
 * Global zone must be 1st zone, discard additional ones (instrumentless zones)
 *
 * generator (per zone) loading rules (in order of decreasing precedence):
 * KeyRange is 1st in list (if exists), else discard
 * if a VelRange exists only preceded by a KeyRange, else discard
 * if a generator follows an instrument discard it
 * if a duplicate generator exists replace previous one
 * ------------------------------------------------------------------- */
static int load_pgen(SFData *sf, int size)
{
<<<<<<< HEAD
    fluid_list_t *dup, **hz = NULL;
    fluid_list_t *preset_list;
    fluid_list_t *zone_list;
    fluid_list_t *gen_list;
=======
    fluid_list_t *p, *p2, *p3, *dup, **hz = NULL, *start_of_zone_list;
>>>>>>> 9ea6c757
    SFZone *z;
    SFGen *g;
    SFGenAmount genval;
    unsigned short genid;
    int level, skip, drop, gzone, discarded;

    preset_list = sf->preset;

    while(preset_list)
    {
        /* traverse through all presets */
        gzone = FALSE;
        discarded = FALSE;
<<<<<<< HEAD
        zone_list = ((SFPreset *)(preset_list->data))->zone;
=======
        start_of_zone_list = p2 = ((SFPreset *)(p->data))->zone;
>>>>>>> 9ea6c757

        if(zone_list)
        {
            hz = &zone_list;
        }

        while(zone_list)
        {
            /* traverse preset's zones */
            level = 0;
            z = (SFZone *)(zone_list->data);
            gen_list = z->gen;

            while(gen_list)
            {
                /* load zone's generators */
                dup = NULL;
                skip = FALSE;
                drop = FALSE;

                if((size -= SF_GEN_SIZE) < 0)
                {
                    FLUID_LOG(FLUID_ERR, "Preset generator chunk size mismatch");
                    return FALSE;
                }

                READW(sf, genid);

                if(genid == Gen_KeyRange)
                {
                    /* nothing precedes */
                    if(level == 0)
                    {
                        level = 1;
                        READB(sf, genval.range.lo);
                        READB(sf, genval.range.hi);
                    }
                    else
                    {
                        skip = TRUE;
                    }
                }
                else if(genid == Gen_VelRange)
                {
                    /* only KeyRange precedes */
                    if(level <= 1)
                    {
                        level = 2;
                        READB(sf, genval.range.lo);
                        READB(sf, genval.range.hi);
                    }
                    else
                    {
                        skip = TRUE;
                    }
                }
                else if(genid == Gen_Instrument)
                {
                    /* inst is last gen */
                    level = 3;
                    READW(sf, genval.uword);
                    ((SFZone *)(zone_list->data))->instsamp = FLUID_INT_TO_POINTER(genval.uword + 1);
                    break; /* break out of generator loop */
                }
                else
                {
                    level = 2;

                    if(valid_preset_genid(genid))
                    {
                        /* generator valid? */
                        READW(sf, genval.sword);
                        dup = find_gen_by_id(genid, z->gen);
                    }
                    else
                    {
                        skip = TRUE;
                    }
                }

                if(!skip)
                {
                    if(!dup)
                    {
                        /* if gen ! dup alloc new */
                        if((g = FLUID_NEW(SFGen)) == NULL)
                        {
                            FLUID_LOG(FLUID_ERR, "Out of memory");
                            return FALSE;
                        }

                        gen_list->data = g;
                        g->id = genid;
                    }
                    else
                    {
                        g = (SFGen *)(dup->data); /* ptr to orig gen */
                        drop = TRUE;
                    }

                    g->amount = genval;
                }
                else
                {
                    /* Skip this generator */
                    discarded = TRUE;
                    drop = TRUE;
                    FSKIPW(sf);
                }

                if(!drop)
                {
                    gen_list = fluid_list_next(gen_list);    /* next gen */
                }
                else
                {
                    SLADVREM(z->gen, gen_list);    /* drop place holder */
                }

            } /* generator loop */

            if(level == 3)
            {
                SLADVREM(z->gen, gen_list);    /* zone has inst? */
            }
            else
            {
                /* congratulations its a global zone */
                if(!gzone)
                {
                    /* Prior global zones? */
                    gzone = TRUE;

                    /* if global zone is not 1st zone, relocate */
                    if(*hz != zone_list)
                    {
                        void *save = zone_list->data;
                        FLUID_LOG(FLUID_WARN, "Preset '%s': Global zone is not first zone",
                                  ((SFPreset *)(preset_list->data))->name);
                        SLADVREM(*hz, zone_list);
                        *hz = fluid_list_prepend(*hz, save);
                        continue;
                    }
                }
                else
                {
                    p2 = fluid_list_next(p2); /* advance to next zone before deleting the current list element */
                    /* previous global zone exists, discard */
                    FLUID_LOG(FLUID_WARN, "Preset '%s': Discarding invalid global zone",
<<<<<<< HEAD
                              ((SFPreset *)(preset_list->data))->name);
                    *hz = fluid_list_remove(*hz, zone_list->data);
                    delete_zone((SFZone *)fluid_list_get(zone_list));
=======
                              ((SFPreset *)(p->data))->name);
                    fluid_list_remove(start_of_zone_list, z);
                    delete_zone(z);
                    continue;
>>>>>>> 9ea6c757
                }
            }

            while(gen_list)
            {
                /* Kill any zones following an instrument */
                discarded = TRUE;

                if((size -= SF_GEN_SIZE) < 0)
                {
                    FLUID_LOG(FLUID_ERR, "Preset generator chunk size mismatch");
                    return FALSE;
                }

                FSKIP(sf, SF_GEN_SIZE);
                SLADVREM(z->gen, gen_list);
            }

            zone_list = fluid_list_next(zone_list); /* next zone */
        }

        if(discarded)
        {
            FLUID_LOG(FLUID_WARN,
                      "Preset '%s': Some invalid generators were discarded",
                      ((SFPreset *)(preset_list->data))->name);
        }

        preset_list = fluid_list_next(preset_list);
    }

    /* in case there isn't a terminal record */
    if(size == 0)
    {
        return TRUE;
    }

    size -= SF_GEN_SIZE;

    if(size != 0)
    {
        FLUID_LOG(FLUID_ERR, "Preset generator chunk size mismatch");
        return FALSE;
    }

    FSKIP(sf, SF_GEN_SIZE); /* terminal gen */

    return TRUE;
}

/* instrument header loader */
static int load_ihdr(SFData *sf, unsigned int size)
{
    unsigned int i;
    int i2;
    SFInst *inst, *prev_inst = NULL; /* ptr to current & previous instrument */
    unsigned short zndx, pzndx = 0;

    if(size % SF_IHDR_SIZE || size == 0)  /* chunk size is valid? */
    {
        FLUID_LOG(FLUID_ERR, "Instrument header has invalid size");
        return FALSE;
    }

    size = size / SF_IHDR_SIZE - 1;

    if(size == 0)
    {
        /* at least one preset + term record */
        FLUID_LOG(FLUID_WARN, "File contains no instruments");
        FSKIP(sf, SF_IHDR_SIZE);
        return TRUE;
    }

    for(i = 0; i < size; i++)
    {
        /* load all instrument headers */
        if((inst = FLUID_NEW(SFInst)) == NULL)
        {
            FLUID_LOG(FLUID_ERR, "Out of memory");
            return FALSE;
        }

        sf->inst = fluid_list_append(sf->inst, inst);
        inst->zone = NULL; /* For proper cleanup if fail (fluid_sffile_close) */
        inst->idx = i;
        READSTR(sf, &inst->name); /* Possible read failure ^ */
        READW(sf, zndx);

        if(prev_inst)
        {
            /* not first instrument? */
            if(zndx < pzndx)
            {
                FLUID_LOG(FLUID_ERR, "Instrument header indices not monotonic");
                return FALSE;
            }

            i2 = zndx - pzndx;

            while(i2--)
            {
                prev_inst->zone = fluid_list_prepend(prev_inst->zone, NULL);
            }
        }
        else if(zndx > 0)  /* 1st inst, warn if ofs >0 */
        {
            FLUID_LOG(FLUID_WARN, "%d instrument zones not referenced, discarding", zndx);
        }

        pzndx = zndx;
        prev_inst = inst; /* update instrument ptr */
    }

    FSKIP(sf, 20);
    READW(sf, zndx);

    if(zndx < pzndx)
    {
        FLUID_LOG(FLUID_ERR, "Instrument header indices not monotonic");
        return FALSE;
    }

    i2 = zndx - pzndx;

    while(i2--)
    {
        prev_inst->zone = fluid_list_prepend(prev_inst->zone, NULL);
    }

    return TRUE;
}

/* instrument bag loader */
static int load_ibag(SFData *sf, int size)
{
    fluid_list_t *inst_list;
    fluid_list_t *zone_list;
    SFZone *z, *pz = NULL;
    unsigned short genndx, modndx, pgenndx = 0, pmodndx = 0;
    int i;

    if(size % SF_BAG_SIZE || size == 0)  /* size is multiple of SF_BAG_SIZE? */
    {
        FLUID_LOG(FLUID_ERR, "Instrument bag chunk size is invalid");
        return FALSE;
    }

    inst_list = sf->inst;

    while(inst_list)
    {
        /* traverse through inst */
        zone_list = ((SFInst *)(inst_list->data))->zone;

        while(zone_list)
        {
            /* load this inst's zones */
            if((size -= SF_BAG_SIZE) < 0)
            {
                FLUID_LOG(FLUID_ERR, "Instrument bag chunk size mismatch");
                return FALSE;
            }

            if((z = FLUID_NEW(SFZone)) == NULL)
            {
                FLUID_LOG(FLUID_ERR, "Out of memory");
                return FALSE;
            }

            zone_list->data = z;
            z->gen = NULL; /* In case of failure, */
            z->mod = NULL; /* fluid_sffile_close can clean up */
            READW(sf, genndx); /* READW = possible read failure */
            READW(sf, modndx);
            z->instsamp = NULL;

            if(pz)
            {
                /* if not first zone */
                if(genndx < pgenndx)
                {
                    FLUID_LOG(FLUID_ERR, "Instrument generator indices not monotonic");
                    return FALSE;
                }

                if(modndx < pmodndx)
                {
                    FLUID_LOG(FLUID_ERR, "Instrument modulator indices not monotonic");
                    return FALSE;
                }

                i = genndx - pgenndx;

                while(i--)
                {
                    pz->gen = fluid_list_prepend(pz->gen, NULL);
                }

                i = modndx - pmodndx;

                while(i--)
                {
                    pz->mod = fluid_list_prepend(pz->mod, NULL);
                }
            }

            pz = z; /* update previous zone ptr */
            pgenndx = genndx;
            pmodndx = modndx;
            zone_list = fluid_list_next(zone_list);
        }

        inst_list = fluid_list_next(inst_list);
    }

    size -= SF_BAG_SIZE;

    if(size != 0)
    {
        FLUID_LOG(FLUID_ERR, "Instrument chunk size mismatch");
        return FALSE;
    }

    READW(sf, genndx);
    READW(sf, modndx);

    if(!pz)
    {
        /* in case that all are no zoners */
        if(genndx > 0)
        {
            FLUID_LOG(FLUID_WARN, "No instrument generators and terminal index not 0");
        }

        if(modndx > 0)
        {
            FLUID_LOG(FLUID_WARN, "No instrument modulators and terminal index not 0");
        }

        return TRUE;
    }

    if(genndx < pgenndx)
    {
        FLUID_LOG(FLUID_ERR, "Instrument generator indices not monotonic");
        return FALSE;
    }

    if(modndx < pmodndx)
    {
        FLUID_LOG(FLUID_ERR, "Instrument modulator indices not monotonic");
        return FALSE;
    }

    i = genndx - pgenndx;

    while(i--)
    {
        pz->gen = fluid_list_prepend(pz->gen, NULL);
    }

    i = modndx - pmodndx;

    while(i--)
    {
        pz->mod = fluid_list_prepend(pz->mod, NULL);
    }

    return TRUE;
}

/* instrument modulator loader */
static int load_imod(SFData *sf, int size)
{
    fluid_list_t *inst_list;
    fluid_list_t *zone_list;
    fluid_list_t *mod_list;
    SFMod *m;

    inst_list = sf->inst;

    while(inst_list)
    {
        /* traverse through all inst */
        zone_list = ((SFInst *)(inst_list->data))->zone;

        while(zone_list)
        {
            /* traverse this inst's zones */
            mod_list = ((SFZone *)(zone_list->data))->mod;

            while(mod_list)
            {
                /* load zone's modulators */
                if((size -= SF_MOD_SIZE) < 0)
                {
                    FLUID_LOG(FLUID_ERR, "Instrument modulator chunk size mismatch");
                    return FALSE;
                }

                if((m = FLUID_NEW(SFMod)) == NULL)
                {
                    FLUID_LOG(FLUID_ERR, "Out of memory");
                    return FALSE;
                }

                mod_list->data = m;
                READW(sf, m->src);
                READW(sf, m->dest);
                READW(sf, m->amount);
                READW(sf, m->amtsrc);
                READW(sf, m->trans);
                mod_list = fluid_list_next(mod_list);
            }

            zone_list = fluid_list_next(zone_list);
        }

        inst_list = fluid_list_next(inst_list);
    }

    /*
       If there isn't even a terminal record
       Hmmm, the specs say there should be one, but..
     */
    if(size == 0)
    {
        return TRUE;
    }

    size -= SF_MOD_SIZE;

    if(size != 0)
    {
        FLUID_LOG(FLUID_ERR, "Instrument modulator chunk size mismatch");
        return FALSE;
    }

    FSKIP(sf, SF_MOD_SIZE); /* terminal mod */

    return TRUE;
}

/* load instrument generators (see load_pgen for loading rules) */
static int load_igen(SFData *sf, int size)
{
<<<<<<< HEAD
    fluid_list_t *dup, **hz = NULL;
    fluid_list_t *inst_list;
    fluid_list_t *zone_list;
    fluid_list_t *gen_list;
=======
    fluid_list_t *p, *p2, *p3, *dup, **hz = NULL, *start_of_zone_list;
>>>>>>> 9ea6c757
    SFZone *z;
    SFGen *g;
    SFGenAmount genval;
    unsigned short genid;
    int level, skip, drop, gzone, discarded;

    inst_list = sf->inst;

    while(inst_list)
    {
        /* traverse through all instruments */
        gzone = FALSE;
        discarded = FALSE;
<<<<<<< HEAD
        zone_list = ((SFInst *)(inst_list->data))->zone;
=======
        start_of_zone_list = p2 = ((SFInst *)(p->data))->zone;
>>>>>>> 9ea6c757

        if(zone_list)
        {
            hz = &zone_list;
        }

        while(zone_list)
        {
            /* traverse this instrument's zones */
            level = 0;
            z = (SFZone *)(zone_list->data);
            gen_list = z->gen;

            while(gen_list)
            {
                /* load zone's generators */
                dup = NULL;
                skip = FALSE;
                drop = FALSE;

                if((size -= SF_GEN_SIZE) < 0)
                {
                    FLUID_LOG(FLUID_ERR, "IGEN chunk size mismatch");
                    return FALSE;
                }

                READW(sf, genid);

                if(genid == Gen_KeyRange)
                {
                    /* nothing precedes */
                    if(level == 0)
                    {
                        level = 1;
                        READB(sf, genval.range.lo);
                        READB(sf, genval.range.hi);
                    }
                    else
                    {
                        skip = TRUE;
                    }
                }
                else if(genid == Gen_VelRange)
                {
                    /* only KeyRange precedes */
                    if(level <= 1)
                    {
                        level = 2;
                        READB(sf, genval.range.lo);
                        READB(sf, genval.range.hi);
                    }
                    else
                    {
                        skip = TRUE;
                    }
                }
                else if(genid == Gen_SampleId)
                {
                    /* sample is last gen */
                    level = 3;
                    READW(sf, genval.uword);
                    ((SFZone *)(zone_list->data))->instsamp = FLUID_INT_TO_POINTER(genval.uword + 1);
                    break; /* break out of generator loop */
                }
                else
                {
                    level = 2;

                    if(valid_inst_genid(genid))
                    {
                        /* gen valid? */
                        READW(sf, genval.sword);
                        dup = find_gen_by_id(genid, z->gen);
                    }
                    else
                    {
                        skip = TRUE;
                    }
                }

                if(!skip)
                {
                    if(!dup)
                    {
                        /* if gen ! dup alloc new */
                        if((g = FLUID_NEW(SFGen)) == NULL)
                        {
                            FLUID_LOG(FLUID_ERR, "Out of memory");
                            return FALSE;
                        }

                        gen_list->data = g;
                        g->id = genid;
                    }
                    else
                    {
                        g = (SFGen *)(dup->data);
                        drop = TRUE;
                    }

                    g->amount = genval;
                }
                else
                {
                    /* skip this generator */
                    discarded = TRUE;
                    drop = TRUE;
                    FSKIPW(sf);
                }

                if(!drop)
                {
                    gen_list = fluid_list_next(gen_list);    /* next gen */
                }
                else
                {
                    SLADVREM(z->gen, gen_list);
                }

            } /* generator loop */

            if(level == 3)
            {
                SLADVREM(z->gen, gen_list);    /* zone has sample? */
            }
            else
            {
                /* its a global zone */
                if(!gzone)
                {
                    gzone = TRUE;

                    /* if global zone is not 1st zone, relocate */
                    if(*hz != zone_list)
                    {
                        void *save = zone_list->data;
                        FLUID_LOG(FLUID_WARN, "Instrument '%s': Global zone is not first zone",
                                  ((SFPreset *)(inst_list->data))->name);
                        SLADVREM(*hz, zone_list);
                        *hz = fluid_list_prepend(*hz, save);
                        continue;
                    }
                }
                else
                {
                    p2 = fluid_list_next(p2); /* advance to next zone before deleting the current list element */
                    /* previous global zone exists, discard */
                    FLUID_LOG(FLUID_WARN, "Instrument '%s': Discarding invalid global zone",
<<<<<<< HEAD
                              ((SFInst *)(inst_list->data))->name);
                    *hz = fluid_list_remove(*hz, zone_list->data);
                    delete_zone((SFZone *)fluid_list_get(zone_list));
=======
                              ((SFInst *)(p->data))->name);
                    fluid_list_remove(start_of_zone_list, z);
                    delete_zone(z);
                    continue;
>>>>>>> 9ea6c757
                }
            }

            while(gen_list)
            {
                /* Kill any zones following a sample */
                discarded = TRUE;

                if((size -= SF_GEN_SIZE) < 0)
                {
                    FLUID_LOG(FLUID_ERR, "Instrument generator chunk size mismatch");
                    return FALSE;
                }

                FSKIP(sf, SF_GEN_SIZE);
                SLADVREM(z->gen, gen_list);
            }

            zone_list = fluid_list_next(zone_list); /* next zone */
        }

        if(discarded)
        {
            FLUID_LOG(FLUID_WARN,
                      "Instrument '%s': Some invalid generators were discarded",
                      ((SFInst *)(inst_list->data))->name);
        }

        inst_list = fluid_list_next(inst_list);
    }

    /* for those non-terminal record cases, grr! */
    if(size == 0)
    {
        return TRUE;
    }

    size -= SF_GEN_SIZE;

    if(size != 0)
    {
        FLUID_LOG(FLUID_ERR, "IGEN chunk size mismatch");
        return FALSE;
    }

    FSKIP(sf, SF_GEN_SIZE); /* terminal gen */

    return TRUE;
}

/* sample header loader */
static int load_shdr(SFData *sf, unsigned int size)
{
    unsigned int i;
    SFSample *p;

    if(size % SF_SHDR_SIZE || size == 0)  /* size is multiple of SHDR size? */
    {
        FLUID_LOG(FLUID_ERR, "Sample header has invalid size");
        return FALSE;
    }

    size = size / SF_SHDR_SIZE - 1;

    if(size == 0)
    {
        /* at least one sample + term record? */
        FLUID_LOG(FLUID_WARN, "File contains no samples");
        FSKIP(sf, SF_SHDR_SIZE);
        return TRUE;
    }

    /* load all sample headers */
    for(i = 0; i < size; i++)
    {
        if((p = FLUID_NEW(SFSample)) == NULL)
        {
            FLUID_LOG(FLUID_ERR, "Out of memory");
            return FALSE;
        }

        sf->sample = fluid_list_append(sf->sample, p);
        READSTR(sf, &p->name);
        READD(sf, p->start);
        READD(sf, p->end);
        READD(sf, p->loopstart);
        READD(sf, p->loopend);
        READD(sf, p->samplerate);
        READB(sf, p->origpitch);
        READB(sf, p->pitchadj);
        FSKIPW(sf); /* skip sample link */
        READW(sf, p->sampletype);
    }

    FSKIP(sf, SF_SHDR_SIZE); /* skip terminal shdr */

    return TRUE;
}

/* "fixup" (inst # -> inst ptr) instrument references in preset list */
static int fixup_pgen(SFData *sf)
{
    fluid_list_t *p;
    fluid_list_t *zone_list;
    fluid_list_t *inst_list;
    SFZone *z;
    int i;

    p = sf->preset;

    while(p)
    {
        zone_list = ((SFPreset *)(p->data))->zone;

        while(zone_list)
        {
            /* traverse this preset's zones */
            z = (SFZone *)(zone_list->data);

            if((i = FLUID_POINTER_TO_INT(z->instsamp)))
            {
                /* load instrument # */
                inst_list = fluid_list_nth(sf->inst, i - 1);

                if(!inst_list)
                {
                    FLUID_LOG(FLUID_ERR, "Preset %03d %03d: Invalid instrument reference",
                              ((SFPreset *)(p->data))->bank, ((SFPreset *)(p->data))->prenum);
                    return FALSE;
                }

                z->instsamp = inst_list;
            }
            else
            {
                z->instsamp = NULL;
            }

            zone_list = fluid_list_next(zone_list);
        }

        p = fluid_list_next(p);
    }

    return TRUE;
}

/* "fixup" (sample # -> sample ptr) sample references in instrument list */
static int fixup_igen(SFData *sf)
{
    fluid_list_t *p;
    fluid_list_t *zone_list;
    fluid_list_t *inst_list;
    SFZone *z;
    int i;

    p = sf->inst;

    while(p)
    {
        zone_list = ((SFInst *)(p->data))->zone;

        while(zone_list)
        {
            /* traverse instrument's zones */
            z = (SFZone *)(zone_list->data);

            if((i = FLUID_POINTER_TO_INT(z->instsamp)))
            {
                /* load sample # */
                inst_list = fluid_list_nth(sf->sample, i - 1);

                if(!inst_list)
                {
                    FLUID_LOG(FLUID_ERR, "Instrument '%s': Invalid sample reference",
                              ((SFInst *)(p->data))->name);
                    return FALSE;
                }

                z->instsamp = inst_list;
            }

            zone_list = fluid_list_next(zone_list);
        }

        p = fluid_list_next(p);
    }

    return TRUE;
}

static void delete_preset(SFPreset *preset)
{
    fluid_list_t *entry;
    SFZone *zone;

    if(!preset)
    {
        return;
    }

    entry = preset->zone;

    while(entry)
    {
        zone = (SFZone *)fluid_list_get(entry);
        delete_zone(zone);
        entry = fluid_list_next(entry);
    }

    delete_fluid_list(preset->zone);

    FLUID_FREE(preset);
}

static void delete_inst(SFInst *inst)
{
    fluid_list_t *entry;
    SFZone *zone;

    if(!inst)
    {
        return;
    }

    entry = inst->zone;

    while(entry)
    {
        zone = (SFZone *)fluid_list_get(entry);
        delete_zone(zone);
        entry = fluid_list_next(entry);
    }

    delete_fluid_list(inst->zone);

    FLUID_FREE(inst);
}


/* Free all elements of a zone (Preset or Instrument) */
static void delete_zone(SFZone *zone)
{
    fluid_list_t *entry;

    if(!zone)
    {
        return;
    }

    entry = zone->gen;

    while(entry)
    {
        FLUID_FREE(fluid_list_get(entry));
        entry = fluid_list_next(entry);
    }

    delete_fluid_list(zone->gen);

    entry = zone->mod;

    while(entry)
    {
        FLUID_FREE(fluid_list_get(entry));
        entry = fluid_list_next(entry);
    }

    delete_fluid_list(zone->mod);

    FLUID_FREE(zone);
}

/* preset sort function, first by bank, then by preset # */
static int preset_compare_func(void *a, void *b)
{
    int aval, bval;

    aval = (int)(((SFPreset *)a)->bank) << 16 | ((SFPreset *)a)->prenum;
    bval = (int)(((SFPreset *)b)->bank) << 16 | ((SFPreset *)b)->prenum;

    return (aval - bval);
}

/* Find a generator by its id in the passed in list.
 *
 * @return pointer to SFGen if found, otherwise NULL
 */
static fluid_list_t *find_gen_by_id(int gen, fluid_list_t *genlist)
{
    /* is generator in gen list? */
    fluid_list_t *p;

    p = genlist;

    while(p)
    {
        if(p->data == NULL)
        {
            return NULL;
        }

        if(gen == ((SFGen *)p->data)->id)
        {
            break;
        }

        p = fluid_list_next(p);
    }

    return p;
}

/* check validity of instrument generator */
static int valid_inst_genid(unsigned short genid)
{
    int i = 0;

    if(genid > Gen_MaxValid)
    {
        return FALSE;
    }

    while(invalid_inst_gen[i] && invalid_inst_gen[i] != genid)
    {
        i++;
    }

    return (invalid_inst_gen[i] == 0);
}

/* check validity of preset generator */
static int valid_preset_genid(unsigned short genid)
{
    int i = 0;

    if(!valid_inst_genid(genid))
    {
        return FALSE;
    }

    while(invalid_preset_gen[i] && invalid_preset_gen[i] != genid)
    {
        i++;
    }

    return (invalid_preset_gen[i] == 0);
}


static int fluid_sffile_read_wav(SFData *sf, unsigned int start, unsigned int end, short **data, char **data24)
{
    short *loaded_data = NULL;
    char *loaded_data24 = NULL;
    unsigned int num_samples;

    fluid_return_val_if_fail((end + 1) > start , -1);

    num_samples = (end + 1) - start;

    if((start * sizeof(short) > sf->samplesize) || (end * sizeof(short) > sf->samplesize))
    {
        FLUID_LOG(FLUID_ERR, "Sample offsets exceed sample data chunk");
        goto error_exit;
    }

    /* Load 16-bit sample data */
    if(sf->fcbs->fseek(sf->sffd, sf->samplepos + (start * sizeof(short)), SEEK_SET) == FLUID_FAILED)
    {
        FLUID_LOG(FLUID_ERR, "Failed to seek to sample position");
        goto error_exit;
    }

    loaded_data = FLUID_ARRAY(short, num_samples);

    if(loaded_data == NULL)
    {
        FLUID_LOG(FLUID_ERR, "Out of memory");
        goto error_exit;
    }

    if(sf->fcbs->fread(loaded_data, num_samples * sizeof(short), sf->sffd) == FLUID_FAILED)
    {
#if FLUID_VERSION_CHECK(FLUIDSYNTH_VERSION_MAJOR, FLUIDSYNTH_VERSION_MINOR, FLUIDSYNTH_VERSION_MICRO) < FLUID_VERSION_CHECK(2,2,0)
        if((int)(num_samples * sizeof(short)) < 0)
        {
            FLUID_LOG(FLUID_INFO,
                      "This SoundFont seems to be bigger than 2GB, which is not supported in this version of fluidsynth. "
                      "You need to use at least fluidsynth 2.2.0");
        }
#endif
        FLUID_LOG(FLUID_ERR, "Failed to read sample data");
        goto error_exit;
    }

    /* If this machine is big endian, byte swap the 16 bit samples */
    if(FLUID_IS_BIG_ENDIAN)
    {
        unsigned int i;

        for(i = 0; i < num_samples; i++)
        {
            loaded_data[i] = FLUID_LE16TOH(loaded_data[i]);
        }
    }

    *data = loaded_data;

    /* Optionally load additional 8 bit sample data for 24-bit support. Any failures while loading
     * the 24-bit sample data will be logged as errors but won't prevent the sample reading to
     * fail, as sound output is still possible with the 16-bit sample data. */
    if(sf->sample24pos)
    {
        if((start > sf->sample24size) || (end > sf->sample24size))
        {
            FLUID_LOG(FLUID_ERR, "Sample offsets exceed 24-bit sample data chunk");
            goto error24_exit;
        }

        if(sf->fcbs->fseek(sf->sffd, sf->sample24pos + start, SEEK_SET) == FLUID_FAILED)
        {
            FLUID_LOG(FLUID_ERR, "Failed to seek position for 24-bit sample data in data file");
            goto error24_exit;
        }

        loaded_data24 = FLUID_ARRAY(char, num_samples);

        if(loaded_data24 == NULL)
        {
            FLUID_LOG(FLUID_ERR, "Out of memory reading 24-bit sample data");
            goto error24_exit;
        }

        if(sf->fcbs->fread(loaded_data24, num_samples, sf->sffd) == FLUID_FAILED)
        {
            FLUID_LOG(FLUID_ERR, "Failed to read 24-bit sample data");
            goto error24_exit;
        }
    }

    *data24 = loaded_data24;

    return num_samples;

error24_exit:
    FLUID_LOG(FLUID_WARN, "Ignoring 24-bit sample data, sound quality might suffer");
    FLUID_FREE(loaded_data24);
    *data24 = NULL;
    return num_samples;

error_exit:
    FLUID_FREE(loaded_data);
    FLUID_FREE(loaded_data24);
    return -1;
}


/* Ogg Vorbis loading and decompression */
#if LIBSNDFILE_SUPPORT

/* Virtual file access routines to allow loading individually compressed
 * samples from the Soundfont sample data chunk using the file callbacks
 * passing in during opening of the file */
typedef struct _sfvio_data_t
{
    SFData *sffile;
    sf_count_t start;  /* start byte offset of compressed data */
    sf_count_t end;    /* end byte offset of compressed data */
    sf_count_t offset; /* current virtual file offset from start byte offset */

} sfvio_data_t;

static sf_count_t sfvio_get_filelen(void *user_data)
{
    sfvio_data_t *data = user_data;

    return (data->end + 1) - data->start;
}

static sf_count_t sfvio_seek(sf_count_t offset, int whence, void *user_data)
{
    sfvio_data_t *data = user_data;
    SFData *sf = data->sffile;
    sf_count_t new_offset;

    switch(whence)
    {
    case SEEK_SET:
        new_offset = offset;
        break;

    case SEEK_CUR:
        new_offset = data->offset + offset;
        break;

    case SEEK_END:
        new_offset = sfvio_get_filelen(user_data) + offset;
        break;

    default:
        goto fail; /* proper error handling not possible?? */
    }

    new_offset += data->start;
    fluid_rec_mutex_lock(sf->mtx);
    if (data->start <= new_offset && new_offset <= data->end &&
        sf->fcbs->fseek(sf->sffd, new_offset, SEEK_SET) != FLUID_FAILED)
    {
        data->offset = new_offset - data->start;
    }
    fluid_rec_mutex_unlock(sf->mtx);

fail:
    return data->offset;
}

static sf_count_t sfvio_read(void *ptr, sf_count_t count, void *user_data)
{
    sfvio_data_t *data = user_data;
    SFData *sf = data->sffile;
    sf_count_t remain;

    remain = sfvio_get_filelen(user_data) - data->offset;

    if(count > remain)
    {
        count = remain;
    }

    if(count == 0)
    {
        return count;
    }

    fluid_rec_mutex_lock(sf->mtx);
    if (sf->fcbs->fseek(sf->sffd, data->start + data->offset, SEEK_SET) == FLUID_FAILED)
    {
        FLUID_LOG(FLUID_ERR, "This should never happen: fseek failed in sfvoid_read()");
        count = 0;
    }
    else
    {
        if (sf->fcbs->fread(ptr, count, sf->sffd) == FLUID_FAILED)
        {
            FLUID_LOG(FLUID_ERR, "Failed to read compressed sample data");
            count = 0;
        }
    }
    fluid_rec_mutex_unlock(sf->mtx);

    data->offset += count;

    return count;
}

static sf_count_t sfvio_tell(void *user_data)
{
    sfvio_data_t *data = user_data;

    return data->offset;
}

/**
 * Read Ogg Vorbis compressed data from the Soundfont and decompress it, returning the number of samples
 * in the decompressed WAV. Only 16-bit mono samples are supported.
 *
 * Note that this function takes byte indices for start and end source data. The sample headers in SF3
 * files use byte indices, so those pointers can be passed directly to this function.
 *
 * This function uses a virtual file structure in order to read the Ogg Vorbis
 * data from arbitrary locations in the source file.
 */
static int fluid_sffile_read_vorbis(SFData *sf, unsigned int start_byte, unsigned int end_byte, short **data)
{
    SNDFILE *sndfile;
    SF_INFO sfinfo;
    SF_VIRTUAL_IO sfvio =
    {
        sfvio_get_filelen,
        sfvio_seek,
        sfvio_read,
        NULL,
        sfvio_tell
    };
    sfvio_data_t sfdata;
    short *wav_data = NULL;

    if((start_byte > sf->samplesize) || (end_byte > sf->samplesize))
    {
        FLUID_LOG(FLUID_ERR, "Ogg Vorbis data offsets exceed sample data chunk");
        return -1;
    }

    // Initialize file position indicator and SF_INFO structure
    sfdata.sffile = sf;
    sfdata.start = sf->samplepos + start_byte;
    sfdata.end = sf->samplepos + end_byte;
    sfdata.offset = -1;

    /* Seek to sfdata.start, the beginning of Ogg Vorbis data in Soundfont */
    sfvio_seek(0, SEEK_SET, &sfdata);
    if (sfdata.offset != 0)
    {
        FLUID_LOG(FLUID_ERR, "Failed to seek to compressed sample position");
        return -1;
    }

    FLUID_MEMSET(&sfinfo, 0, sizeof(sfinfo));

    // Open sample as a virtual file
    sndfile = sf_open_virtual(&sfvio, SFM_READ, &sfinfo, &sfdata);

    if(!sndfile)
    {
        FLUID_LOG(FLUID_ERR, "sf_open_virtual(): %s", sf_strerror(sndfile));
        return -1;
    }

    // Empty sample
    if(sfinfo.frames <= 0 || sfinfo.channels <= 0)
    {
        FLUID_LOG(FLUID_DBG, "Empty decompressed sample");
        *data = NULL;
        sf_close(sndfile);
        return 0;
    }

    // Mono sample
    if(sfinfo.channels != 1)
    {
        FLUID_LOG(FLUID_DBG, "Unsupported channel count %d in ogg sample", sfinfo.channels);
        goto error_exit;
    }

    if((sfinfo.format & SF_FORMAT_OGG) == 0)
    {
        FLUID_LOG(FLUID_WARN, "OGG sample is not OGG compressed, this is not officially supported");
    }

    wav_data = FLUID_ARRAY(short, sfinfo.frames * sfinfo.channels);

    if(!wav_data)
    {
        FLUID_LOG(FLUID_ERR, "Out of memory");
        goto error_exit;
    }

    /* Automatically decompresses the Ogg Vorbis data to 16-bit PCM */
    if(sf_readf_short(sndfile, wav_data, sfinfo.frames) < sfinfo.frames)
    {
        FLUID_LOG(FLUID_DBG, "Decompression failed!");
        FLUID_LOG(FLUID_ERR, "sf_readf_short(): %s", sf_strerror(sndfile));
        goto error_exit;
    }

    sf_close(sndfile);

    *data = wav_data;

    return sfinfo.frames;

error_exit:
    FLUID_FREE(wav_data);
    sf_close(sndfile);
    return -1;
}
#else
static int fluid_sffile_read_vorbis(SFData *sf, unsigned int start_byte, unsigned int end_byte, short **data)
{
    return -1;
}
#endif<|MERGE_RESOLUTION|>--- conflicted
+++ resolved
@@ -1368,14 +1368,11 @@
  * ------------------------------------------------------------------- */
 static int load_pgen(SFData *sf, int size)
 {
-<<<<<<< HEAD
     fluid_list_t *dup, **hz = NULL;
     fluid_list_t *preset_list;
     fluid_list_t *zone_list;
     fluid_list_t *gen_list;
-=======
-    fluid_list_t *p, *p2, *p3, *dup, **hz = NULL, *start_of_zone_list;
->>>>>>> 9ea6c757
+    fluid_list_t *start_of_zone_list;
     SFZone *z;
     SFGen *g;
     SFGenAmount genval;
@@ -1389,11 +1386,7 @@
         /* traverse through all presets */
         gzone = FALSE;
         discarded = FALSE;
-<<<<<<< HEAD
-        zone_list = ((SFPreset *)(preset_list->data))->zone;
-=======
-        start_of_zone_list = p2 = ((SFPreset *)(p->data))->zone;
->>>>>>> 9ea6c757
+        start_of_zone_list = zone_list = ((SFPreset *)(preset_list->data))->zone;
 
         if(zone_list)
         {
@@ -1540,19 +1533,13 @@
                 }
                 else
                 {
-                    p2 = fluid_list_next(p2); /* advance to next zone before deleting the current list element */
+                    zone_list = fluid_list_next(zone_list); /* advance to next zone before deleting the current list element */
                     /* previous global zone exists, discard */
                     FLUID_LOG(FLUID_WARN, "Preset '%s': Discarding invalid global zone",
-<<<<<<< HEAD
                               ((SFPreset *)(preset_list->data))->name);
-                    *hz = fluid_list_remove(*hz, zone_list->data);
-                    delete_zone((SFZone *)fluid_list_get(zone_list));
-=======
-                              ((SFPreset *)(p->data))->name);
                     fluid_list_remove(start_of_zone_list, z);
                     delete_zone(z);
                     continue;
->>>>>>> 9ea6c757
                 }
             }
 
@@ -1900,14 +1887,11 @@
 /* load instrument generators (see load_pgen for loading rules) */
 static int load_igen(SFData *sf, int size)
 {
-<<<<<<< HEAD
     fluid_list_t *dup, **hz = NULL;
     fluid_list_t *inst_list;
     fluid_list_t *zone_list;
     fluid_list_t *gen_list;
-=======
-    fluid_list_t *p, *p2, *p3, *dup, **hz = NULL, *start_of_zone_list;
->>>>>>> 9ea6c757
+    fluid_list_t *start_of_zone_list;
     SFZone *z;
     SFGen *g;
     SFGenAmount genval;
@@ -1921,11 +1905,7 @@
         /* traverse through all instruments */
         gzone = FALSE;
         discarded = FALSE;
-<<<<<<< HEAD
-        zone_list = ((SFInst *)(inst_list->data))->zone;
-=======
-        start_of_zone_list = p2 = ((SFInst *)(p->data))->zone;
->>>>>>> 9ea6c757
+        start_of_zone_list = zone_list = ((SFInst *)(inst_list->data))->zone;
 
         if(zone_list)
         {
@@ -2071,19 +2051,13 @@
                 }
                 else
                 {
-                    p2 = fluid_list_next(p2); /* advance to next zone before deleting the current list element */
+                    zone_list = fluid_list_next(zone_list); /* advance to next zone before deleting the current list element */
                     /* previous global zone exists, discard */
                     FLUID_LOG(FLUID_WARN, "Instrument '%s': Discarding invalid global zone",
-<<<<<<< HEAD
                               ((SFInst *)(inst_list->data))->name);
-                    *hz = fluid_list_remove(*hz, zone_list->data);
-                    delete_zone((SFZone *)fluid_list_get(zone_list));
-=======
-                              ((SFInst *)(p->data))->name);
                     fluid_list_remove(start_of_zone_list, z);
                     delete_zone(z);
                     continue;
->>>>>>> 9ea6c757
                 }
             }
 
