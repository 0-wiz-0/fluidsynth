/* FluidSynth - A Software Synthesizer
 *
 * Copyright (C) 2003  Peter Hanappe and others.
 *
 * This library is free software; you can redistribute it and/or
 * modify it under the terms of the GNU Lesser General Public License
 * as published by the Free Software Foundation; either version 2.1 of
 * the License, or (at your option) any later version.
 *
 * This library is distributed in the hope that it will be useful, but
 * WITHOUT ANY WARRANTY; without even the implied warranty of
 * MERCHANTABILITY or FITNESS FOR A PARTICULAR PURPOSE.  See the GNU
 * Lesser General Public License for more details.
 *
 * You should have received a copy of the GNU Lesser General Public
 * License along with this library; if not, write to the Free
 * Software Foundation, Inc., 51 Franklin Street, Fifth Floor, Boston, MA
 * 02110-1301, USA
 */


/* fluid_sndmgr.c
 *
 * Driver for MacOS Classic
 */

#if SNDMAN_SUPPORT

#include "fluid_synth.h"
#include "fluid_adriver.h"
#include "fluid_settings.h"

#include <Sound.h>

typedef struct
{
    fluid_audio_driver_t driver;
    SndDoubleBufferHeader2 *doubleHeader;
    SndDoubleBackUPP doubleCallbackProc;
    SndChannelPtr channel;
    int callback_is_audio_func;
    void *data;
    fluid_audio_func_t callback;
    float *convbuffers[2];
    int bufferByteSize;
    int bufferFrameSize;
} fluid_sndmgr_audio_driver_t;

fluid_audio_driver_t *new_fluid_sndmgr_audio_driver(fluid_settings_t *settings,
        fluid_synth_t *synth);

fluid_audio_driver_t *new_fluid_sndmgr_audio_driver2(fluid_settings_t *settings,
        fluid_audio_func_t func,
        void *data);

void delete_fluid_sndmgr_audio_driver(fluid_audio_driver_t *p);
void  pascal fluid_sndmgr_callback(SndChannelPtr chan, SndDoubleBufferPtr doubleBuffer);
Fixed fluid_sndmgr_double_to_fix(long double theLD);

/*
 * generic new : returns error
 */
int
start_fluid_sndmgr_audio_driver(fluid_settings_t *settings,
                                fluid_sndmgr_audio_driver_t *dev,
                                int buffer_size)
{
    int i;
    SndDoubleBufferHeader2 *doubleHeader = NULL;
    SndDoubleBufferPtr doubleBuffer = NULL;
    OSErr err;
    SndChannelPtr channel = NULL;
    double sample_rate;

    fluid_settings_getnum(settings, "synth.sample-rate", &sample_rate);

    dev->doubleCallbackProc = NewSndDoubleBackProc(fluid_sndmgr_callback);

    /* the channel */
    FLUID_LOG(FLUID_DBG, "FLUID-SndManager@2");
    err = SndNewChannel(&channel, sampledSynth, initStereo, NULL);

    if((err != noErr) || (channel == NULL))
    {
        FLUID_LOG(FLUID_ERR, "Failed to allocate a sound channel (error %i)", err);
        return err;
    }

    /* the double buffer struct */
    FLUID_LOG(FLUID_DBG, "FLUID-SndManager@3");
    doubleHeader = FLUID_NEW(SndDoubleBufferHeader2);

    if(doubleHeader == NULL)
    {
        FLUID_LOG(FLUID_PANIC, "Out of memory");
        return -1;
    }

    doubleHeader->dbhBufferPtr[0] = NULL;
    doubleHeader->dbhBufferPtr[1] = NULL;
    doubleHeader->dbhNumChannels = 2;
    doubleHeader->dbhSampleSize = 16;
    doubleHeader->dbhCompressionID = 0;
    doubleHeader->dbhPacketSize = 0;
    doubleHeader->dbhSampleRate = fluid_sndmgr_double_to_fix((long double) sample_rate);
    doubleHeader->dbhDoubleBack = dev->doubleCallbackProc;
    doubleHeader->dbhFormat = 0;

    /* prepare dev */
    FLUID_LOG(FLUID_DBG, "FLUID-SndManager@4");
    dev->doubleHeader = doubleHeader;
    dev->channel = channel;
    dev->bufferFrameSize = buffer_size;
    dev->bufferByteSize = buffer_size * 2 * 2;

    /* the 2 doublebuffers */
    FLUID_LOG(FLUID_DBG, "FLUID-SndManager@5");

    for(i = 0; i < 2; i++)
    {
        doubleBuffer = (SndDoubleBufferPtr) FLUID_MALLOC(sizeof(SndDoubleBuffer)
                       + dev->bufferByteSize);

        if(doubleBuffer == NULL)
        {
            FLUID_LOG(FLUID_PANIC, "Out of memory");
            return -1;
        }

        doubleBuffer->dbNumFrames = 0;
        doubleBuffer->dbFlags = 0;
        doubleBuffer->dbUserInfo[0] = (long) dev;
        doubleHeader->dbhBufferPtr[i] = doubleBuffer;
        CallSndDoubleBackProc(doubleHeader->dbhDoubleBack, channel, doubleBuffer);
    }

    /* start */
    FLUID_LOG(FLUID_DBG, "FLUID-SndManager@6");

    err = SndPlayDoubleBuffer(channel, (SndDoubleBufferHeader *)doubleHeader);

    if(err != noErr)
    {
        FLUID_LOG(FLUID_ERR, "Failed to start the sound driver (error %i)", err);
        return err;
    }

    FLUID_LOG(FLUID_DBG, "FLUID-SndManager@7");
    return 0;
}

/*
 * new_fluid_sndmgr_audio_driver
 * This implementation used the 16bit format.
 */
fluid_audio_driver_t *
new_fluid_sndmgr_audio_driver(fluid_settings_t *settings, fluid_synth_t *synth)
{
    fluid_sndmgr_audio_driver_t *dev = NULL;
    int period_size, periods, buffer_size;

    /* check the format */
    if(!fluid_settings_str_equal(settings, "audio.sample-format", "16bits"))
    {
        FLUID_LOG(FLUID_ERR, "Unhandled sample format");
        return NULL;
    }

    /* compute buffer size */
    fluid_settings_getint(settings, "audio.period-size", &period_size);
    fluid_settings_getint(settings, "audio.periods", &periods);
    buffer_size = period_size * periods;

    /* allocated dev */
    dev = FLUID_NEW(fluid_sndmgr_audio_driver_t);

    if(dev == NULL)
    {
        FLUID_LOG(FLUID_PANIC, "Out of memory");
        return NULL;
    }

    FLUID_MEMSET(dev, 0, sizeof(fluid_sndmgr_audio_driver_t));

    dev->callback_is_audio_func = false;
    dev->data = (void *)synth;
    dev->callback = NULL;

    if(start_fluid_sndmgr_audio_driver(settings, dev, buffer_size) != 0)
    {
        delete_fluid_sndmgr_audio_driver((fluid_audio_driver_t *)dev);
        return NULL;
    }

    return (fluid_audio_driver_t *)dev;
}

/*
 * new_fluid_sndmgr_audio_driver2
 *
 * This implementation used the audio_func float format, with
 * conversion from float to 16bits in the driver.
 */
fluid_audio_driver_t *
new_fluid_sndmgr_audio_driver2(fluid_settings_t *settings, fluid_audio_func_t func, void *data)
{
    fluid_sndmgr_audio_driver_t *dev = NULL;
    int period_size, periods, buffer_size;

    /* compute buffer size */
    fluid_settings_getint(settings, "audio.period-size", &period_size);
    fluid_settings_getint(settings, "audio.periods", &periods);
    buffer_size = period_size * periods;

    /* allocated dev */
    dev = FLUID_NEW(fluid_sndmgr_audio_driver_t);

    if(dev == NULL)
    {
        FLUID_LOG(FLUID_PANIC, "Out of memory");
        return NULL;
    }

    FLUID_MEMSET(dev, 0, sizeof(fluid_sndmgr_audio_driver_t));

    /* allocate the conversion buffers */
    dev->convbuffers[0] = FLUID_ARRAY(float, buffer_size);
    dev->convbuffers[1] = FLUID_ARRAY(float, buffer_size);

    if((dev->convbuffers[0] == NULL) || (dev->convbuffers[1] == NULL))
    {
        FLUID_LOG(FLUID_PANIC, "Out of memory");
        goto error_recovery;
    }

    dev->callback_is_audio_func = true;
    dev->data = data;
    dev->callback = func;

    if(start_fluid_sndmgr_audio_driver(settings, dev, buffer_size) != 0)
    {
        goto error_recovery;
    }

    return (fluid_audio_driver_t *)dev;

error_recovery:
    delete_fluid_sndmgr_audio_driver((fluid_audio_driver_t *)dev);
    return NULL;
}

/*
 * delete_fluid_sndmgr_audio_driver
 */
void delete_fluid_sndmgr_audio_driver(fluid_audio_driver_t *p)
{
    fluid_sndmgr_audio_driver_t *dev = (fluid_sndmgr_audio_driver_t *) p;
    fluid_return_if_fail(dev != NULL);

    if(dev->channel != NULL)
    {
        SndDisposeChannel(dev->channel, 1);
    }

    if(dev->doubleCallbackProc != NULL)
    {
        DisposeRoutineDescriptor(dev->doubleCallbackProc);
    }

    if(dev->doubleHeader != NULL)
    {
        FLUID_FREE(dev->doubleHeader->dbhBufferPtr[0]);
        FLUID_FREE(dev->doubleHeader->dbhBufferPtr[1]);
        FLUID_FREE(dev->doubleHeader);
    }

    FLUID_FREE(dev->convbuffers[0]);
    FLUID_FREE(dev->convbuffers[1]);
    FLUID_FREE(dev);
}

/*
 * fluid_sndmgr_callback
 *
 */
void  pascal fluid_sndmgr_callback(SndChannelPtr chan, SndDoubleBufferPtr doubleBuffer)
{
<<<<<<< HEAD
  fluid_sndmgr_audio_driver_t* dev;
  signed short* buf;
  float* left;
  float* right;
  float v;
  int i, k, buffer_size;

  dev = (fluid_sndmgr_audio_driver_t*) doubleBuffer->dbUserInfo[0];
  buf = (signed short*)doubleBuffer->dbSoundData;
  buffer_size = dev->bufferFrameSize;

  if (dev->callback_is_audio_func) {
    /* float API : conversion to signed short */
    left = dev->convbuffers[0];
    right = dev->convbuffers[1];
    
      FLUID_MEMSET(left, 0, buffer_size * sizeof(float));
      FLUID_MEMSET(right, 0, buffer_size * sizeof(float));

    (*dev->callback)(dev->data, buffer_size, 0, NULL, 2, dev->convbuffers);

    for (i = 0, k = 0; i < buffer_size; i++) {
      v = 32767.0f * left[i];
      fluid_clip(v, -32768.0f, 32767.0f);
      buf[k++] = (signed short) v;

      v = 32767.0f * right[i];
      fluid_clip(v, -32768.0f, 32767.0f);
      buf[k++] = (signed short) v;
    }
=======
    fluid_sndmgr_audio_driver_t *dev;
    signed short *buf;
    float *left;
    float *right;
    float v;
    int i, k, buffer_size;

    dev = (fluid_sndmgr_audio_driver_t *) doubleBuffer->dbUserInfo[0];
    buf = (signed short *)doubleBuffer->dbSoundData;
    buffer_size = dev->bufferFrameSize;

    if(dev->callback_is_audio_func)
    {
        /* float API : conversion to signed short */
        left = dev->convbuffers[0];
        right = dev->convbuffers[1];

        (*dev->callback)(dev->data, buffer_size, 0, NULL, 2, dev->convbuffers);

        for(i = 0, k = 0; i < buffer_size; i++)
        {
            v = 32767.0f * left[i];
            fluid_clip(v, -32768.0f, 32767.0f);
            buf[k++] = (signed short) v;
>>>>>>> 3da2db91

            v = 32767.0f * right[i];
            fluid_clip(v, -32768.0f, 32767.0f);
            buf[k++] = (signed short) v;
        }

    }
    else
    {
        /* let the synth do the convertion */
        fluid_synth_write_s16((fluid_synth_t *)dev->data, buffer_size, buf, 0, 2, buf, 1, 2);
    }

    doubleBuffer->dbFlags = doubleBuffer->dbFlags | dbBufferReady;
    doubleBuffer->dbNumFrames = buffer_size;
}

/*
 * fluid_sndmgr_double_to_fix
 *
 * A Fixed number is of the type 12345.67890.  It is 32 bits in size with the
 * high order bits representing the significant value (that before the point)
 * and the lower 16 bits representing the fractional part of the number.
 * The Sound Manager further complicates matters by using Fixed numbers, but
 * needing to represent numbers larger than what the Fixed is capable of.
 * To do this the Sound Manager treats the sign bit as having the value 32768
 * which will cause any number greater or equal to 32768 to look like it is
 * negative.
 * This routine is designed to "do the right thing" and convert any long double
 * into the Fixed number it represents.
 * long double is the input type because AIFF files use extended80 numbers and
 * there are routines that will convert from an extended80 to a long double.
 * A long double has far greater precision than a Fixed, so any number whose
 * significant or fraction is larger than 65535 will not convert correctly.
 */
#define _MAX_VALUE     65535
#define _BITS_PER_BYTE 8
Fixed fluid_sndmgr_double_to_fix(long double theLD)
{
    unsigned long	theResult = 0;
    unsigned short theSignificant = 0, theFraction = 0;

    if(theLD < _MAX_VALUE)
    {
        theSignificant = theLD;
        theFraction = theLD - theSignificant;

        if(theFraction > _MAX_VALUE)
        {
            /* Won't be able to convert */
            theSignificant = 0;
            theFraction = 0;
        }
    }

    theResult |= theSignificant;
    theResult = theResult << (sizeof(unsigned short) * _BITS_PER_BYTE);
    theResult |= theFraction;
    return theResult;
}

#endif<|MERGE_RESOLUTION|>--- conflicted
+++ resolved
@@ -285,38 +285,6 @@
  */
 void  pascal fluid_sndmgr_callback(SndChannelPtr chan, SndDoubleBufferPtr doubleBuffer)
 {
-<<<<<<< HEAD
-  fluid_sndmgr_audio_driver_t* dev;
-  signed short* buf;
-  float* left;
-  float* right;
-  float v;
-  int i, k, buffer_size;
-
-  dev = (fluid_sndmgr_audio_driver_t*) doubleBuffer->dbUserInfo[0];
-  buf = (signed short*)doubleBuffer->dbSoundData;
-  buffer_size = dev->bufferFrameSize;
-
-  if (dev->callback_is_audio_func) {
-    /* float API : conversion to signed short */
-    left = dev->convbuffers[0];
-    right = dev->convbuffers[1];
-    
-      FLUID_MEMSET(left, 0, buffer_size * sizeof(float));
-      FLUID_MEMSET(right, 0, buffer_size * sizeof(float));
-
-    (*dev->callback)(dev->data, buffer_size, 0, NULL, 2, dev->convbuffers);
-
-    for (i = 0, k = 0; i < buffer_size; i++) {
-      v = 32767.0f * left[i];
-      fluid_clip(v, -32768.0f, 32767.0f);
-      buf[k++] = (signed short) v;
-
-      v = 32767.0f * right[i];
-      fluid_clip(v, -32768.0f, 32767.0f);
-      buf[k++] = (signed short) v;
-    }
-=======
     fluid_sndmgr_audio_driver_t *dev;
     signed short *buf;
     float *left;
@@ -334,6 +302,9 @@
         left = dev->convbuffers[0];
         right = dev->convbuffers[1];
 
+        FLUID_MEMSET(left, 0, buffer_size * sizeof(float));
+        FLUID_MEMSET(right, 0, buffer_size * sizeof(float));
+
         (*dev->callback)(dev->data, buffer_size, 0, NULL, 2, dev->convbuffers);
 
         for(i = 0, k = 0; i < buffer_size; i++)
@@ -341,7 +312,6 @@
             v = 32767.0f * left[i];
             fluid_clip(v, -32768.0f, 32767.0f);
             buf[k++] = (signed short) v;
->>>>>>> 3da2db91
 
             v = 32767.0f * right[i];
             fluid_clip(v, -32768.0f, 32767.0f);
