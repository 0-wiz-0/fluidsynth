--- conflicted
+++ resolved
@@ -428,84 +428,6 @@
 
 static fluid_thread_return_t fluid_alsa_audio_run_float(void *d)
 {
-<<<<<<< HEAD
-  fluid_alsa_audio_driver_t* dev = (fluid_alsa_audio_driver_t*) d;
-  fluid_synth_t *synth = (fluid_synth_t *)(dev->data);
-  float* left;
-  float* right;
-  float* handle[2];
-  int n, buffer_size, offset;
-
-  buffer_size = dev->buffer_size;
-
-  left = FLUID_ARRAY(float, buffer_size);
-  right = FLUID_ARRAY(float, buffer_size);
-
-  if ((left == NULL) || (right == NULL)) {
-    FLUID_LOG(FLUID_ERR, "Out of memory.");
-    goto error_recovery;
-  }
-
-  if (snd_pcm_prepare(dev->pcm) != 0) {
-    FLUID_LOG(FLUID_ERR, "Failed to prepare the audio device");
-    goto error_recovery;
-  }
-
-  /* use separate loops depending on if callback supplied or not (overkill?) */
-  if (dev->callback)
-  {
-    while (dev->cont) {
-      FLUID_MEMSET(left, 0, buffer_size * sizeof(float));
-      FLUID_MEMSET(right, 0, buffer_size * sizeof(float));
-      
-      handle[0] = left;
-      handle[1] = right;
-
-      (*dev->callback)(synth, buffer_size, 0, NULL, 2, handle);
-
-      offset = 0;
-      while (offset < buffer_size) {
-	handle[0] = left + offset;
-	handle[1] = right + offset;
-
-	n = snd_pcm_writen(dev->pcm, (void *)handle, buffer_size - offset);
-
-	if (n < 0)	/* error occurred? */
-	{
-	  if (fluid_alsa_handle_write_error (dev->pcm, n) != FLUID_OK)
-	    goto error_recovery;
-	} else offset += n;	/* no error occurred */
-      }	/* while (offset < buffer_size) */
-    }	/* while (dev->cont) */
-  }
-  else	/* no user audio callback (faster) */
-  {
-    while (dev->cont) {
-      fluid_synth_write_float(dev->data, buffer_size, left, 0, 1, right, 0, 1);
-
-      offset = 0;
-      while (offset < buffer_size) {
-	handle[0] = left + offset;
-	handle[1] = right + offset;
-
-	n = snd_pcm_writen(dev->pcm, (void *)handle, buffer_size - offset);
-
-	if (n < 0)	/* error occurred? */
-	{
-	  if (fluid_alsa_handle_write_error (dev->pcm, n) != FLUID_OK)
-	    goto error_recovery;
-	} else offset += n;	/* no error occurred */
-      }	/* while (offset < buffer_size) */
-    }	/* while (dev->cont) */
-  }
-
- error_recovery:
-
-  FLUID_FREE(left);
-  FLUID_FREE(right);
-
-  return FLUID_THREAD_RETURN_VALUE;
-=======
     fluid_alsa_audio_driver_t *dev = (fluid_alsa_audio_driver_t *) d;
     fluid_synth_t *synth = (fluid_synth_t *)(dev->data);
     float *left;
@@ -535,6 +457,9 @@
     {
         while(dev->cont)
         {
+            FLUID_MEMSET(left, 0, buffer_size * sizeof(float));
+            FLUID_MEMSET(right, 0, buffer_size * sizeof(float));
+
             handle[0] = left;
             handle[1] = right;
 
@@ -599,7 +524,6 @@
     FLUID_FREE(right);
 
     return FLUID_THREAD_RETURN_VALUE;
->>>>>>> 3da2db91
 }
 
 static fluid_thread_return_t fluid_alsa_audio_run_s16(void *d)
