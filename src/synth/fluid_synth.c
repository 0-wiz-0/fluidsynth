--- conflicted
+++ resolved
@@ -1609,7 +1609,7 @@
         else /* Sostenuto is depressed */
             /* Update sostenuto order id when pedaling on Sostenuto */
         {
-            chan->sostenuto_orderid = synth->noteid;    /* future voice id value */
+            chan->sostenuto_orderid = synth->noteid; /* future voice id value */
         }
 
         break;
@@ -3529,195 +3529,172 @@
  * @endparblock
  */
 int
-<<<<<<< HEAD
-fluid_synth_process(fluid_synth_t* synth, int len, int nfx, float* fx[],
-                    int nout, float* out[])
-{
-    fluid_real_t* left_in, *fx_left_in;
-    fluid_real_t* right_in, *fx_right_in;
+fluid_synth_process(fluid_synth_t *synth, int len, int nfx, float *fx[],
+                    int nout, float *out[])
+{
+    fluid_real_t *left_in, *fx_left_in;
+    fluid_real_t *right_in, *fx_right_in;
     int nfxchan, naudchan;
-        
+
     double time = fluid_utime();
     int i, num, count;
-    
+
     float cpu_load;
-    
+
     fluid_return_val_if_fail(synth != NULL, FLUID_FAILED);
     fluid_return_val_if_fail(nfx % 2 == 0, FLUID_FAILED);
     fluid_return_val_if_fail(nout % 2 == 0, FLUID_FAILED);
-    
+
     nfxchan = synth->effects_channels;
     naudchan = synth->audio_channels;
-    
-    fluid_return_val_if_fail(0 <= nfx/2 && nfx/2 <= nfxchan, FLUID_FAILED);
-    fluid_return_val_if_fail(0 <= nout/2 && nout/2 <= naudchan, FLUID_FAILED);
-    
+
+    fluid_return_val_if_fail(0 <= nfx / 2 && nfx / 2 <= nfxchan, FLUID_FAILED);
+    fluid_return_val_if_fail(0 <= nout / 2 && nout / 2 <= naudchan, FLUID_FAILED);
+
     fluid_rvoice_mixer_get_bufs(synth->eventhandler->mixer, &left_in, &right_in);
     fluid_rvoice_mixer_get_fx_bufs(synth->eventhandler->mixer, &fx_left_in, &fx_right_in);
     fluid_rvoice_mixer_set_mix_fx(synth->eventhandler->mixer, FALSE);
-    
-  
+
+
     /* First, take what's still available in the buffer */
     count = 0;
     num = synth->cur;
-    if (synth->cur < FLUID_BUFSIZE)
+
+    if(synth->cur < FLUID_BUFSIZE)
     {
         int available = FLUID_BUFSIZE - synth->cur;
-        num = (available > len)? len : available;
+        num = (available > len) ? len : available;
 
         if(nout != 0)
         {
-            for (i = 0; i < naudchan; i++)
+            for(i = 0; i < naudchan; i++)
             {
                 int j;
-                float* out_buf = out[(i*2) % nout];
-                
-                if (out_buf != NULL)
+                float *out_buf = out[(i * 2) % nout];
+
+                if(out_buf != NULL)
                 {
-                    for (j = 0; j < num; j++)
+                    for(j = 0; j < num; j++)
                     {
                         out_buf[j] += (float) left_in[i * FLUID_BUFSIZE * FLUID_MIXER_MAX_BUFFERS_DEFAULT + j + synth->cur];
                     }
                 }
-                
-                out_buf = out[(i*2+1) % nout];
+
+                out_buf = out[(i * 2 + 1) % nout];
+
                 if(out_buf != NULL)
                 {
-                    for (j = 0; j < num; j++)
+                    for(j = 0; j < num; j++)
                     {
                         out_buf[j] += (float) right_in[i * FLUID_BUFSIZE * FLUID_MIXER_MAX_BUFFERS_DEFAULT + j + synth->cur];
                     }
                 }
             }
         }
-        
+
         if(nfx != 0)
         {
-            for (i = 0; i < nfxchan; i++)
+            for(i = 0; i < nfxchan; i++)
             {
                 int j;
-                float* out_buf = fx[(i*2) % nfx];
-                
+                float *out_buf = fx[(i * 2) % nfx];
+
                 if(out_buf != NULL)
                 {
-                    for (j = 0; j < num; j++)
-                    out_buf[j] += (float) fx_left_in[i * FLUID_BUFSIZE * FLUID_MIXER_MAX_BUFFERS_DEFAULT + j + synth->cur];
+                    for(j = 0; j < num; j++)
+                    {
+                        out_buf[j] += (float) fx_left_in[i * FLUID_BUFSIZE * FLUID_MIXER_MAX_BUFFERS_DEFAULT + j + synth->cur];
+                    }
                 }
-                
-                out_buf = fx[(i*2+1) % nfx];
+
+                out_buf = fx[(i * 2 + 1) % nfx];
+
                 if(out_buf != NULL)
                 {
-                    for (j = 0; j < num; j++)
-                    out_buf[j] += (float) fx_right_in[i * FLUID_BUFSIZE * FLUID_MIXER_MAX_BUFFERS_DEFAULT + j + synth->cur];
+                    for(j = 0; j < num; j++)
+                    {
+                        out_buf[j] += (float) fx_right_in[i * FLUID_BUFSIZE * FLUID_MIXER_MAX_BUFFERS_DEFAULT + j + synth->cur];
+                    }
                 }
             }
         }
-        
+
         count += num;
         num += synth->cur; /* if we're now done, num becomes the new synth->cur below */
     }
 
-  /* Then, render blocks and copy till we have 'len' samples  */
-  while (count < len)
-  {
-    int blocksleft = (len-count+FLUID_BUFSIZE-1) / FLUID_BUFSIZE;
-    int blockcount = fluid_synth_render_blocks(synth, blocksleft);
-
-    num = (blockcount*FLUID_BUFSIZE > len - count)? len - count : blockcount*FLUID_BUFSIZE;
-
-    if(nout != 0)
-    {
-        for (i = 0; i < naudchan; i++)
-        {
-            int j;
-            float* out_buf = out[(i*2) % nout];
-            
-            if (out_buf != NULL)
+    /* Then, render blocks and copy till we have 'len' samples  */
+    while(count < len)
+    {
+        int blocksleft = (len - count + FLUID_BUFSIZE - 1) / FLUID_BUFSIZE;
+        int blockcount = fluid_synth_render_blocks(synth, blocksleft);
+
+        num = (blockcount * FLUID_BUFSIZE > len - count) ? len - count : blockcount * FLUID_BUFSIZE;
+
+        if(nout != 0)
+        {
+            for(i = 0; i < naudchan; i++)
             {
-                for (j = 0; j < num; j++)
+                int j;
+                float *out_buf = out[(i * 2) % nout];
+
+                if(out_buf != NULL)
                 {
-                    out_buf[j + count] += (float) left_in[i * FLUID_BUFSIZE * FLUID_MIXER_MAX_BUFFERS_DEFAULT + j];
+                    for(j = 0; j < num; j++)
+                    {
+                        out_buf[j + count] += (float) left_in[i * FLUID_BUFSIZE * FLUID_MIXER_MAX_BUFFERS_DEFAULT + j];
+                    }
+                }
+
+                out_buf = out[(i * 2 + 1) % nout];
+
+                if(out_buf != NULL)
+                {
+                    for(j = 0; j < num; j++)
+                    {
+                        out_buf[j + count] += (float) right_in[i * FLUID_BUFSIZE * FLUID_MIXER_MAX_BUFFERS_DEFAULT + j];
+                    }
                 }
             }
-            
-            out_buf = out[(i*2+1) % nout];
-            if(out_buf != NULL)
+        }
+
+        if(nfx != 0)
+        {
+            for(i = 0; i < nfxchan; i++)
             {
-                for (j = 0; j < num; j++)
+                int j;
+                float *out_buf = fx[(i * 2) % nfx];
+
+                if(out_buf != NULL)
                 {
-                    out_buf[j + count] += (float) right_in[i * FLUID_BUFSIZE * FLUID_MIXER_MAX_BUFFERS_DEFAULT + j];
+                    for(j = 0; j < num; j++)
+                    {
+                        out_buf[j + count] += (float) fx_left_in[i * FLUID_BUFSIZE * FLUID_MIXER_MAX_BUFFERS_DEFAULT + j];
+                    }
+                }
+
+                out_buf = fx[(i * 2 + 1) % nfx];
+
+                if(out_buf != NULL)
+                {
+                    for(j = 0; j < num; j++)
+                    {
+                        out_buf[j + count] += (float) fx_right_in[i * FLUID_BUFSIZE * FLUID_MIXER_MAX_BUFFERS_DEFAULT + j];
+                    }
                 }
             }
         }
-    }
-
-    if(nfx != 0)
-    {
-        for (i = 0; i < nfxchan; i++)
-        {
-            int j;
-            float* out_buf = fx[(i*2) % nfx];
-            
-            if(out_buf != NULL)
-            {
-                for (j = 0; j < num; j++)
-                out_buf[j + count] += (float) fx_left_in[i * FLUID_BUFSIZE * FLUID_MIXER_MAX_BUFFERS_DEFAULT + j];
-            }
-            
-            out_buf = fx[(i*2+1) % nfx];
-            if(out_buf != NULL)
-            {
-                for (j = 0; j < num; j++)
-                out_buf[j + count] += (float) fx_right_in[i * FLUID_BUFSIZE * FLUID_MIXER_MAX_BUFFERS_DEFAULT + j];
-            }
-        }
-    }
-    
-    count += num;
-  }
-
-  synth->cur = num;
-
-  time = fluid_utime() - time;
-  cpu_load = 0.5 * (fluid_atomic_float_get(&synth->cpu_load) + time * synth->sample_rate / len / 10000.0);
-  fluid_atomic_float_set (&synth->cpu_load, cpu_load);
-  
-  return FLUID_OK;
-=======
-fluid_synth_process(fluid_synth_t *synth, int len, int nfx, float *fx[],
-                    int nout, float *out[])
-{
-    if(nout == 2)
-    {
-        return fluid_synth_write_float(synth, len, out[0], 0, 1, out[1], 0, 1);
-    }
-    else
-    {
-        float **left, **right;
-        int i;
-        left = FLUID_ARRAY(float *, nout / 2);
-        right = FLUID_ARRAY(float *, nout / 2);
-
-        if((left == NULL) || (right == NULL))
-        {
-            FLUID_LOG(FLUID_ERR, "Out of memory.");
-            FLUID_FREE(left);
-            FLUID_FREE(right);
-            return FLUID_FAILED;
-        }
-
-        for(i = 0; i < nout / 2; i++)
-        {
-            left[i] = out[2 * i];
-            right[i] = out[2 * i + 1];
-        }
-
-        fluid_synth_nwrite_float(synth, len, left, right, NULL, NULL);
-        FLUID_FREE(left);
-        FLUID_FREE(right);
-        return FLUID_OK;
-    }
->>>>>>> 3da2db91
+
+        count += num;
+    }
+
+    synth->cur = num;
+
+    time = fluid_utime() - time;
+    cpu_load = 0.5 * (fluid_atomic_float_get(&synth->cpu_load) + time * synth->sample_rate / len / 10000.0);
+    fluid_atomic_float_set(&synth->cpu_load, cpu_load);
+
+    return FLUID_OK;
 }
 
 /**
