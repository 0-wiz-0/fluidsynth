--- conflicted
+++ resolved
@@ -233,10 +233,6 @@
 #define FLUID_LIKELY G_LIKELY
 #define FLUID_UNLIKELY G_UNLIKELY
 
-<<<<<<< HEAD
-=======
-char *fluid_error(void);
-
 /* Misc */
 #if defined(__INTEL_COMPILER)
 #define FLUID_RESTRICT restrict
@@ -263,5 +259,4 @@
  fluid_return_if_fail(cond) (val)
 
 
->>>>>>> 96e43ec7
 #endif /* _FLUIDSYNTH_PRIV_H */