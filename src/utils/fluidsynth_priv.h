/* FluidSynth - A Software Synthesizer
 *
 * Copyright (C) 2003  Peter Hanappe and others.
 *
 * This library is free software; you can redistribute it and/or
 * modify it under the terms of the GNU Lesser General Public License
 * as published by the Free Software Foundation; either version 2.1 of
 * the License, or (at your option) any later version.
 *
 * This library is distributed in the hope that it will be useful, but
 * WITHOUT ANY WARRANTY; without even the implied warranty of
 * MERCHANTABILITY or FITNESS FOR A PARTICULAR PURPOSE.  See the GNU
 * Lesser General Public License for more details.
 *
 * You should have received a copy of the GNU Lesser General Public
 * License along with this library; if not, write to the Free
 * Software Foundation, Inc., 51 Franklin Street, Fifth Floor, Boston, MA
 * 02110-1301, USA
 */

/*
 * @file fluidsynth_priv.h
 * 
 * lightweight part of fluid_sys.h, containing forward declarations of fluidsynth's private types and private macros
 *
 * include this one file in fluidsynth's private header files
 */

#ifndef _FLUIDSYNTH_PRIV_H
#define _FLUIDSYNTH_PRIV_H

#include <glib.h>

#include "config.h"

#if HAVE_STDLIB_H
#include <stdlib.h> // malloc, free
#endif

#if HAVE_STDIO_H
#include <stdio.h> // printf
#endif

#if HAVE_STRING_H
#include <string.h>
#endif


#include "fluidsynth.h"


/***************************************************************
 *
 *         BASIC TYPES
 */

#if defined(WITH_FLOAT)
typedef float fluid_real_t;
#else
typedef double fluid_real_t;
#endif

#if defined(SUPPORTS_VLA)
#  define FLUID_DECLARE_VLA(_type, _name, _len) \
     _type _name[_len]
#else
#  define FLUID_DECLARE_VLA(_type, _name, _len) \
     _type* _name = g_newa(_type, (_len))
#endif


/** Atomic types  */
typedef int fluid_atomic_int_t;
typedef unsigned int fluid_atomic_uint_t;
typedef float fluid_atomic_float_t;


/***************************************************************
 *
 *       FORWARD DECLARATIONS
 */
typedef struct _fluid_env_data_t fluid_env_data_t;
typedef struct _fluid_adriver_definition_t fluid_adriver_definition_t;
typedef struct _fluid_channel_t fluid_channel_t;
typedef struct _fluid_tuning_t fluid_tuning_t;
typedef struct _fluid_hashtable_t  fluid_hashtable_t;
typedef struct _fluid_client_t fluid_client_t;
typedef struct _fluid_server_socket_t fluid_server_socket_t;
typedef struct _fluid_sample_timer_t fluid_sample_timer_t;
typedef struct _fluid_zone_range_t fluid_zone_range_t;
typedef struct _fluid_rvoice_eventhandler_t fluid_rvoice_eventhandler_t;

/* Declare rvoice related typedefs here instead of fluid_rvoice.h, as it's needed
 * in fluid_lfo.c and fluid_adsr.c as well */
typedef union _fluid_rvoice_param_t
{
    void *ptr;
    int i;
    fluid_real_t real;
} fluid_rvoice_param_t;
enum { MAX_EVENT_PARAMS = 6 }; /**< Maximum number of #fluid_rvoice_param_t to be passed to an #fluid_rvoice_function_t */
typedef void (*fluid_rvoice_function_t)(void *obj, const fluid_rvoice_param_t param[MAX_EVENT_PARAMS]);

/* Macro for declaring an rvoice event function (#fluid_rvoice_function_t). The functions may only access
 * those params that were previously set in fluid_voice.c
 */
#define DECLARE_FLUID_RVOICE_FUNCTION(name) void name(void* obj, const fluid_rvoice_param_t param[MAX_EVENT_PARAMS])


/***************************************************************
 *
 *                      CONSTANTS
 */

#define FLUID_BUFSIZE                64         /**< FluidSynth internal buffer size (in samples) */
#define FLUID_MIXER_MAX_BUFFERS_DEFAULT (8192/FLUID_BUFSIZE) /**< Number of buffers that can be processed in one rendering run */
#define FLUID_MAX_EVENTS_PER_BUFSIZE 1024       /**< Maximum queued MIDI events per #FLUID_BUFSIZE */
#define FLUID_MAX_RETURN_EVENTS      1024       /**< Maximum queued synthesis thread return events */
#define FLUID_MAX_EVENT_QUEUES       16         /**< Maximum number of unique threads queuing events */
#define FLUID_DEFAULT_AUDIO_RT_PRIO  60         /**< Default setting for audio.realtime-prio */
#define FLUID_DEFAULT_MIDI_RT_PRIO   50         /**< Default setting for midi.realtime-prio */
#define FLUID_NUM_MOD                64         /**< Maximum number of modulators in a voice */

/***************************************************************
 *
 *                      SYSTEM INTERFACE
 */

<<<<<<< HEAD
/* Math constants */
#ifndef M_PI
#define M_PI 3.1415926535897932384626433832795
#endif

#ifndef M_LN2
#define M_LN2 0.69314718055994530941723212145818
#endif

#ifndef M_LN10
#define M_LN10 2.3025850929940456840179914546844
#endif

#define FLUID_M_PI      ((fluid_real_t)M_PI)
#define FLUID_M_LN2     ((fluid_real_t)M_LN2)
#define FLUID_M_LN10    ((fluid_real_t)M_LN10)

/* Math functions */
#if defined WITH_FLOAT && defined HAVE_SINF
#define FLUID_SIN   sinf
#else
#define FLUID_SIN   (fluid_real_t)sin
#endif

#if defined WITH_FLOAT && defined HAVE_COSF
#define FLUID_COS   cosf
#else
#define FLUID_COS   (fluid_real_t)cos
#endif

#if defined WITH_FLOAT && defined HAVE_FABSF
#define FLUID_FABS  fabsf
#else
#define FLUID_FABS  (fluid_real_t)fabs
#endif

#if defined WITH_FLOAT && defined HAVE_POWF
#define FLUID_POW   powf
#else
#define FLUID_POW   (fluid_real_t)pow
#endif

#if defined WITH_FLOAT && defined HAVE_SQRTF
#define FLUID_SQRT  sqrtf
#else
#define FLUID_SQRT  (fluid_real_t)sqrt
#endif

#if defined WITH_FLOAT && defined HAVE_LOGF
#define FLUID_LOGF  logf
#else
#define FLUID_LOGF  (fluid_real_t)log
#endif

/* Memory allocation */
#define FLUID_MALLOC(_n)             malloc(_n)
=======
#define FLUID_MALLOC(_n)             fluid_alloc(_n)
>>>>>>> a94bc82a
#define FLUID_REALLOC(_p,_n)         realloc(_p,_n)
#define FLUID_FREE(_p)               fluid_free(_p)

<<<<<<< HEAD
/* File access */
=======
#define FLUID_NEW(_t)                (_t*)FLUID_MALLOC(sizeof(_t))
#define FLUID_ARRAY_ALIGNED(_t,_n,_a) (_t*)FLUID_MALLOC((_n)*sizeof(_t) + ((unsigned int)_a - 1u))
#define FLUID_ARRAY(_t,_n)           FLUID_ARRAY_ALIGNED(_t,_n,1u)
>>>>>>> a94bc82a
#define FLUID_FOPEN(_f,_m)           fopen(_f,_m)
#define FLUID_FCLOSE(_f)             fclose(_f)
#define FLUID_FREAD(_p,_s,_n,_f)     fread(_p,_s,_n,_f)
#define FLUID_FSEEK(_f,_n,_set)      fseek(_f,_n,_set)
#define FLUID_FTELL(_f)              ftell(_f)

/* Memory functions */
#define FLUID_MEMCPY(_dst,_src,_n)   memcpy(_dst,_src,_n)
#define FLUID_MEMSET(_s,_c,_n)       memset(_s,_c,_n)

/* String functions */
#define FLUID_STRLEN(_s)             strlen(_s)
#define FLUID_STRCMP(_s,_t)          strcmp(_s,_t)
#define FLUID_STRNCMP(_s,_t,_n)      strncmp(_s,_t,_n)
#define FLUID_STRCPY(_dst,_src)      strcpy(_dst,_src)

#define FLUID_STRNCPY(_dst,_src,_n) \
do { strncpy(_dst,_src,_n); \
    (_dst)[(_n)-1]='\0'; \
}while(0)

#define FLUID_STRCHR(_s,_c)          strchr(_s,_c)
#define FLUID_STRRCHR(_s,_c)         strrchr(_s,_c)

#ifdef strdup
#define FLUID_STRDUP(s)          strdup(s)
#else
#define FLUID_STRDUP(s)          FLUID_STRCPY(FLUID_MALLOC(FLUID_STRLEN(s) + 1), s)
#endif

#define FLUID_SPRINTF                sprintf
#define FLUID_FPRINTF                fprintf

#if (defined(WIN32) && _MSC_VER < 1900) || defined(MINGW32)
/* need to make sure we use a C99 compliant implementation of (v)snprintf(),
 * i.e. not microsofts non compliant extension _snprintf() as it doesnt
 * reliably null-terminates the buffer
 */
#define FLUID_SNPRINTF           g_snprintf
#else
#define FLUID_SNPRINTF           snprintf
#endif

#if (defined(WIN32) && _MSC_VER < 1500) || defined(MINGW32)
#define FLUID_VSNPRINTF          g_vsnprintf
#else
#define FLUID_VSNPRINTF          vsnprintf
#endif

#if defined(WIN32) && !defined(MINGW32)
#define FLUID_STRCASECMP         _stricmp
#else
#define FLUID_STRCASECMP         strcasecmp
#endif

#if defined(WIN32) && !defined(MINGW32)
#define FLUID_STRNCASECMP         _strnicmp
#else
#define FLUID_STRNCASECMP         strncasecmp
#endif


#define fluid_clip(_val, _min, _max) \
{ (_val) = ((_val) < (_min))? (_min) : (((_val) > (_max))? (_max) : (_val)); }

#if WITH_FTS
#define FLUID_PRINTF                 post
#define FLUID_FLUSH()
#else
#define FLUID_PRINTF                 printf
#define FLUID_FLUSH()                fflush(stdout)
#endif

/* People who want to reduce the size of the may do this by entirely
 * removing the logging system. This will cause all log messages to
 * be discarded at compile time, allowing to save about 80 KiB for
 * the compiled binary.
 */
#if 0
#define FLUID_LOG                    (void)sizeof
#else
#define FLUID_LOG                    fluid_log
#endif

#ifdef DEBUG
#define FLUID_ASSERT(a) g_assert(a)
#else
#define FLUID_ASSERT(a)
#endif

#define FLUID_LIKELY G_LIKELY
#define FLUID_UNLIKELY G_UNLIKELY

/* Misc */
#if defined(__INTEL_COMPILER)
#define FLUID_RESTRICT restrict
#elif defined(__clang__) || defined(__GNUC__) || defined(__GNUG__)
#define FLUID_RESTRICT __restrict__
#elif defined(_MSC_VER) && _MSC_VER >= 1400
#define FLUID_RESTRICT __restrict
#else
#warning "Dont know how this compiler handles restrict pointers, refuse to use them."
#define FLUID_RESTRICT
#endif

#define FLUID_N_ELEMENTS(struct)  (sizeof (struct) / sizeof (struct[0]))
#define FLUID_MEMBER_SIZE(struct, member)  ( sizeof (((struct *)0)->member) )


#define fluid_return_if_fail(cond) \
if(cond) \
    ; \
else \
    return

#define fluid_return_val_if_fail(cond, val) \
 fluid_return_if_fail(cond) (val)


#endif /* _FLUIDSYNTH_PRIV_H */<|MERGE_RESOLUTION|>--- conflicted
+++ resolved
@@ -126,7 +126,6 @@
  *                      SYSTEM INTERFACE
  */
 
-<<<<<<< HEAD
 /* Math constants */
 #ifndef M_PI
 #define M_PI 3.1415926535897932384626433832795
@@ -182,20 +181,14 @@
 #endif
 
 /* Memory allocation */
-#define FLUID_MALLOC(_n)             malloc(_n)
-=======
 #define FLUID_MALLOC(_n)             fluid_alloc(_n)
->>>>>>> a94bc82a
 #define FLUID_REALLOC(_p,_n)         realloc(_p,_n)
 #define FLUID_FREE(_p)               fluid_free(_p)
-
-<<<<<<< HEAD
-/* File access */
-=======
 #define FLUID_NEW(_t)                (_t*)FLUID_MALLOC(sizeof(_t))
 #define FLUID_ARRAY_ALIGNED(_t,_n,_a) (_t*)FLUID_MALLOC((_n)*sizeof(_t) + ((unsigned int)_a - 1u))
 #define FLUID_ARRAY(_t,_n)           FLUID_ARRAY_ALIGNED(_t,_n,1u)
->>>>>>> a94bc82a
+
+/* File access */
 #define FLUID_FOPEN(_f,_m)           fopen(_f,_m)
 #define FLUID_FCLOSE(_f)             fclose(_f)
 #define FLUID_FREAD(_p,_s,_n,_f)     fread(_p,_s,_n,_f)
