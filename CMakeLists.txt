# FluidSynth - A Software Synthesizer
#
# Copyright (C) 2003-2011 Peter Hanappe and others.
#
# This library is free software; you can redistribute it and/or
# modify it under the terms of the GNU Lesser General Public License
# as published by the Free Software Foundation; either version 2.1 of
# the License, or (at your option) any later version.
#
# This library is distributed in the hope that it will be useful, but
# WITHOUT ANY WARRANTY; without even the implied warranty of
# MERCHANTABILITY or FITNESS FOR A PARTICULAR PURPOSE.  See the GNU
# Lesser General Public License for more details.
#
# You should have received a copy of the GNU Lesser General Public
# License along with this library; if not, write to the Free
# Foundation, Inc., 59 Temple Place, Suite 330, Boston, MA
# 02111-1307, USA

# CMake based build system. Pedro Lopez-Cabanillas <plcl@users.sf.net>

cmake_minimum_required ( VERSION 3.1.0 ) # because of CMAKE_C_STANDARD
project ( FluidSynth C CXX )
set ( CMAKE_MODULE_PATH ${CMAKE_SOURCE_DIR}/cmake_admin )

# FluidSynth package name
set ( PACKAGE "fluidsynth" )

# FluidSynth package version
set ( FLUIDSYNTH_VERSION_MAJOR 2 )
set ( FLUIDSYNTH_VERSION_MINOR 1 )
set ( FLUIDSYNTH_VERSION_MICRO 4 )
set ( VERSION "${FLUIDSYNTH_VERSION_MAJOR}.${FLUIDSYNTH_VERSION_MINOR}.${FLUIDSYNTH_VERSION_MICRO}" )
set ( FLUIDSYNTH_VERSION "\"${VERSION}\"" )

# libfluidsynth - Library version
# *** NOTICE ***
# Update library version upon each release (follow these steps in order)
# if any source code changes: REVISION++
# if any interfaces added/removed/changed: REVISION=0
# if any interfaces removed/changed (compatibility broken): CURRENT++
# if any interfaces have been added: AGE++
# if any interfaces have been removed/changed (compatibility broken): AGE=0
# This is not exactly the same algorithm as the libtool one, but the results are the same.
set ( LIB_VERSION_CURRENT 3 )
set ( LIB_VERSION_AGE 0 )
set ( LIB_VERSION_REVISION 0 )
set ( LIB_VERSION_INFO
      "${LIB_VERSION_CURRENT}.${LIB_VERSION_AGE}.${LIB_VERSION_REVISION}" )

# Options disabled by default
option ( enable-debug "enable debugging (default=no)" off )
option ( enable-floats "enable type float instead of double for DSP samples" off )
option ( enable-fpe-check "enable Floating Point Exception checks and debug messages" off )
option ( enable-portaudio "compile PortAudio support" off )
option ( enable-profiling "profile the dsp code" off )
option ( enable-trap-on-fpe "enable SIGFPE trap on Floating Point Exceptions" off )
option ( enable-ubsan "compile and link against UBSan (for debugging fluidsynth internals)" off )

# Options enabled by default
option ( enable-aufile "compile support for sound file output" on )
option ( BUILD_SHARED_LIBS "Build a shared object or DLL" on )
option ( enable-dbus "compile DBUS support (if it is available)" on )
option ( enable-ipv6  "enable ipv6 support" on )
option ( enable-jack "compile JACK support (if it is available)" on )
option ( enable-ladspa "enable LADSPA effect units" on )
option ( enable-libinstpatch "use libinstpatch (if available) to load DLS and GIG files" on )
option ( enable-libsndfile "compile libsndfile support (if it is available)" on )
option ( enable-midishare "compile MidiShare support (if it is available)" on )
option ( enable-opensles "compile OpenSLES support (if it is available)" off )
option ( enable-oboe "compile Oboe support (requires OpenSLES and/or AAudio)" off )
option ( enable-network "enable network support (requires BSD sockets)" on )
option ( enable-oss "compile OSS support (if it is available)" on )
option ( enable-dsound "compile DirectSound support (if it is available)" on )
option ( enable-waveout "compile Windows WaveOut support (if it is available)" on )
option ( enable-winmidi "compile Windows MIDI support (if it is available)" on )
option ( enable-sdl2 "compile SDL2 audio support (if it is available)" on )
option ( enable-pkgconfig "use pkg-config to locate fluidsynth's (mostly optional) dependencies" on )
option ( enable-pulseaudio "compile PulseAudio support (if it is available)" on )
option ( enable-readline "compile readline lib line editing (if it is available)" on )
option ( enable-threads "enable multi-threading support (such as parallel voice synthesis)" on )

# Platform specific options
if ( CMAKE_SYSTEM MATCHES "Linux|FreeBSD|DragonFly" )
    option ( enable-lash "compile LASH support (if it is available)" on )
    option ( enable-alsa "compile ALSA support (if it is available)" on )
endif ( CMAKE_SYSTEM MATCHES "Linux|FreeBSD|DragonFly" )

if ( CMAKE_SYSTEM MATCHES "Linux" )
    option ( enable-systemd "compile systemd support (if it is available)" on )
endif ( CMAKE_SYSTEM MATCHES "Linux" )

if ( CMAKE_SYSTEM MATCHES "Darwin" )
    option ( enable-coreaudio "compile CoreAudio support (if it is available)" on )
    option ( enable-coremidi "compile CoreMIDI support (if it is available)" on )
    option ( enable-framework "create a Mac OSX style FluidSynth.framework" on )
endif ( CMAKE_SYSTEM MATCHES "Darwin" )

if ( CMAKE_SYSTEM MATCHES "OS2" )
    option ( enable-dart "compile DART support (if it is available)" on )
    set ( enable-ipv6 off )
endif ( CMAKE_SYSTEM MATCHES "OS2" )

# Initialize the library directory name suffix.
if (NOT MINGW AND NOT MSVC AND NOT CMAKE_SYSTEM_NAME MATCHES "FreeBSD|DragonFly")
if ( CMAKE_SIZEOF_VOID_P EQUAL 8 )
  set ( _init_lib_suffix "64" )
else ( CMAKE_SIZEOF_VOID_P EQUAL 8 )
  set ( _init_lib_suffix "" )
endif ( CMAKE_SIZEOF_VOID_P EQUAL 8 )
else ()
  set ( _init_lib_suffix "" )
endif()
set ( LIB_SUFFIX ${_init_lib_suffix} CACHE STRING
      "library directory name suffix (32/64/nothing)" )
mark_as_advanced ( LIB_SUFFIX )

# the default C standard to use for all targets
set(CMAKE_C_STANDARD 90)

# the default C++ standard to use for all targets
set(CMAKE_CXX_STANDARD 98)

# whether to use gnu extensions
set(CMAKE_CXX_EXTENSIONS OFF)

# Compile with position independent code if the user requested a shared lib, i.e. no PIC if static requested.
# This is cmakes default behavior, but here it's explicitly required due to the use of libfluidsynth-OBJ as object library,
# which would otherwise always be compiled without PIC.
if ( NOT CMAKE_POSITION_INDEPENDENT_CODE )
    set ( CMAKE_POSITION_INDEPENDENT_CODE ${BUILD_SHARED_LIBS} )
endif ( NOT CMAKE_POSITION_INDEPENDENT_CODE )

# the default global visibility level for all target
# no visibility support on OS2
if ( NOT OS2 )
    set ( CMAKE_C_VISIBILITY_PRESET hidden )
endif ( NOT OS2 )

# enforce visibility control for all types of cmake targets
if ( POLICY CMP0063 )
  cmake_policy ( SET CMP0063 NEW )
endif ( POLICY CMP0063 )

# Default install directory names
include ( DefaultDirs )

# Basic C library checks
include ( CheckCCompilerFlag )
include ( CheckSTDC )
include ( CheckIncludeFile )
include ( CheckFunctionExists )
include ( CheckTypeSize )
check_include_file ( string.h HAVE_STRING_H )
check_include_file ( stdlib.h HAVE_STDLIB_H )
check_include_file ( stdio.h HAVE_STDIO_H )
check_include_file ( math.h HAVE_MATH_H )
check_include_file ( errno.h HAVE_ERRNO_H )
check_include_file ( stdarg.h HAVE_STDARG_H )
check_include_file ( unistd.h HAVE_UNISTD_H )
check_include_file ( sys/mman.h HAVE_SYS_MMAN_H )
check_include_file ( sys/types.h HAVE_SYS_TYPES_H )
check_include_file ( sys/time.h HAVE_SYS_TIME_H )
check_include_file ( sys/stat.h HAVE_SYS_STAT_H )
check_include_file ( fcntl.h HAVE_FCNTL_H )
check_include_file ( sys/socket.h HAVE_SYS_SOCKET_H )
check_include_file ( netinet/in.h HAVE_NETINET_IN_H )
check_include_file ( netinet/tcp.h HAVE_NETINET_TCP_H )
check_include_file ( arpa/inet.h HAVE_ARPA_INET_H )
check_include_file ( limits.h  HAVE_LIMITS_H )
check_include_file ( pthread.h HAVE_PTHREAD_H )
check_include_file ( signal.h HAVE_SIGNAL_H )
check_include_file ( getopt.h HAVE_GETOPT_H )
check_include_file ( stdint.h HAVE_STDINT_H )
check_type_size ( "long long" LONG_LONG )
if ( NOT HAVE_LONG_LONG AND NOT MSVC)
    message ( FATAL_ERROR "Your compiler does not support intrinsic type 'long long'. Unable to compile fluidsynth." )
endif ()

include ( TestInline )
include ( TestVLA )
include ( TestBigEndian )
test_big_endian ( WORDS_BIGENDIAN )

unset ( LIBFLUID_CPPFLAGS CACHE )
unset ( LIBFLUID_LIBS CACHE )
unset ( FLUID_CPPFLAGS CACHE )
unset ( FLUID_LIBS CACHE )
unset ( ENABLE_UBSAN CACHE )

if ( CMAKE_COMPILER_IS_GNUCC OR CMAKE_C_COMPILER_ID MATCHES "Clang" OR CMAKE_C_COMPILER_ID STREQUAL "Intel" )
  if ( NOT APPLE AND NOT OS2 )
    set ( CMAKE_EXE_LINKER_FLAGS
          "${CMAKE_EXE_LINKER_FLAGS} -Wl,--as-needed" )
    set ( CMAKE_SHARED_LINKER_FLAGS
          "${CMAKE_SHARED_LINKER_FLAGS} -Wl,--no-undefined" )
  endif ( NOT APPLE AND NOT OS2 )

  # define some warning flags
<<<<<<< HEAD
  set ( CMAKE_C_FLAGS "${CMAKE_C_FLAGS} -Wall -W -Wpointer-arith -Wcast-qual -Wstrict-prototypes -Wno-unused-parameter -Wdeclaration-after-statement -Werror=implicit-function-declaration -Werror=incompatible-pointer-types" )
=======
  set ( CMAKE_C_FLAGS "${CMAKE_C_FLAGS} -Wall -W -Wpointer-arith -Wcast-qual -Wstrict-prototypes -Wno-unused-parameter -Wdeclaration-after-statement -Werror=implicit-function-declaration" )
  check_c_compiler_flag ( "-Werror=incompatible-pointer-types" HAVE_INCOMPATIBLE_POINTER_TYPES )
  if ( HAVE_INCOMPATIBLE_POINTER_TYPES )
    set ( CMAKE_C_FLAGS "${CMAKE_C_FLAGS} -Werror=incompatible-pointer-types" )
  endif ( HAVE_INCOMPATIBLE_POINTER_TYPES )

>>>>>>> 0cccf83a
  set ( CMAKE_CXX_FLAGS "${CMAKE_CXX_FLAGS} -Wall -W -Wpointer-arith -Wcast-qual -Wno-unused-parameter" )

  # prepend to build type specific flags, to allow users to override
  set ( CMAKE_C_FLAGS_DEBUG "-g ${CMAKE_C_FLAGS_DEBUG}" )

  if ( CMAKE_C_COMPILER_ID STREQUAL "Intel" )
    # icc needs the restrict flag to recognize C99 restrict pointers
    set ( CMAKE_C_FLAGS "${CMAKE_C_FLAGS} -restrict" )
  else () # not intel
    # gcc and clang support bad function cast and alignment warnings; add them as well.
    set ( CMAKE_C_FLAGS "${CMAKE_C_FLAGS} -Wbad-function-cast -Wcast-align" )
    set ( CMAKE_CXX_FLAGS "${CMAKE_CXX_FLAGS} -Wcast-align" )

    if ( enable-ubsan )
      set ( CMAKE_C_FLAGS "-fsanitize=address,undefined ${CMAKE_C_FLAGS}" )
      set ( CMAKE_CXX_FLAGS "-fsanitize=address,undefined ${CMAKE_CXX_FLAGS}" )
      set ( CMAKE_EXE_LINKER_FLAGS "-fsanitize=address,undefined ${CMAKE_EXE_LINKER_FLAGS}" )
      set ( CMAKE_SHARED_LINKER_FLAGS "-fsanitize=address,undefined ${CMAKE_SHARED_LINKER_FLAGS}" )
      set ( ENABLE_UBSAN 1 )
    endif ( enable-ubsan )
  endif (CMAKE_C_COMPILER_ID STREQUAL "Intel" )
endif ( CMAKE_COMPILER_IS_GNUCC OR CMAKE_C_COMPILER_ID MATCHES "Clang" OR CMAKE_C_COMPILER_ID STREQUAL "Intel" )

# Windows
unset ( WINDOWS_LIBS CACHE )
unset ( DSOUND_SUPPORT CACHE )
unset ( WAVEOUT_SUPPORT CACHE )
unset ( WINMIDI_SUPPORT CACHE )
unset ( MINGW32 CACHE )
if ( WIN32 )
  include ( CheckIncludeFiles )

  # Check presence of MS include files
  check_include_file ( windows.h HAVE_WINDOWS_H )
  check_include_file ( io.h HAVE_IO_H )
  check_include_file ( dsound.h HAVE_DSOUND_H )
  check_include_files ( "windows.h;mmsystem.h" HAVE_MMSYSTEM_H )

  if ( enable-network )
    set ( WINDOWS_LIBS "${WINDOWS_LIBS};ws2_32" )
  endif ( enable-network )

  if ( enable-dsound AND HAVE_DSOUND_H )
    set ( WINDOWS_LIBS "${WINDOWS_LIBS};dsound" )
    set ( DSOUND_SUPPORT 1 )
  endif ()

  if ( enable-winmidi AND HAVE_MMSYSTEM_H )
    set ( WINDOWS_LIBS "${WINDOWS_LIBS};winmm" )
    set ( WINMIDI_SUPPORT 1 )
  endif ()

  if ( enable-waveout AND HAVE_MMSYSTEM_H )
    set ( WINDOWS_LIBS "${WINDOWS_LIBS};winmm" )
    set ( WAVEOUT_SUPPORT 1 )
  endif ()

  set ( LIBFLUID_CPPFLAGS "-DFLUIDSYNTH_DLL_EXPORTS" )
  set ( FLUID_CPPFLAGS "-DFLUIDSYNTH_NOT_A_DLL" )
  if  ( MSVC )
    # statically link in the CRT library to avoid a bunch of runtime DLL dependencies and allow 
    # the CI windows builds to be run under WinXP
    foreach ( flag_var
        CMAKE_C_FLAGS
        CMAKE_C_FLAGS_DEBUG
        CMAKE_C_FLAGS_RELEASE
        CMAKE_C_FLAGS_MINSIZEREL
        CMAKE_C_FLAGS_RELWITHDEBINFO
        CMAKE_CXX_FLAGS
        CMAKE_CXX_FLAGS_DEBUG
        CMAKE_CXX_FLAGS_RELEASE
        CMAKE_CXX_FLAGS_MINSIZEREL
        CMAKE_CXX_FLAGS_RELWITHDEBINFO
        )
      if ( ${flag_var} MATCHES "/MD" )
        string ( REGEX REPLACE "/MD" "/MT" ${flag_var} "${${flag_var}}" )
      endif ( ${flag_var} MATCHES "/MD" )
    endforeach ( flag_var )

  else ( MSVC )
    # only set debug postfix if not MSVS building
    set ( CMAKE_DEBUG_POSTFIX "_debug" )
  endif ( MSVC )

  # MinGW compiler (a Windows GCC port)
  if ( MINGW )
    set ( MINGW32 1 )
    add_compile_options ( -mms-bitfields )
  endif  ( MINGW )
else ( WIN32 )
# Check PThreads, but not in Windows
  find_package ( Threads REQUIRED )
  set ( LIBFLUID_LIBS "m" ${CMAKE_THREAD_LIBS_INIT} )
endif ( WIN32 )

# IBM OS/2
unset ( DART_SUPPORT CACHE )
unset ( DART_LIBS CACHE )
unset ( DART_INCLUDE_DIRS CACHE )
if ( CMAKE_SYSTEM MATCHES "OS2" )
  set ( CMAKE_EXE_LINKER_FLAGS "${CMAKE_EXE_LINKER_FLAGS} -Zbin-files" )
  set ( CMAKE_SHARED_LINKER_FLAGS "${CMAKE_SHARED_LINKER_FLAGS} -Zbin-files" )
  if ( enable-dart )
    check_include_files ( "os2.h;os2me.h" HAVE_DART_H )
    set ( DART_SUPPORT ${HAVE_DART_H} )
    unset ( DART_INCLUDE_DIRS CACHE )
  endif ( enable-dart )
endif ( CMAKE_SYSTEM MATCHES "OS2" )

# Solaris / SunOS
if ( CMAKE_SYSTEM MATCHES "SunOS" )
  set ( FLUID_LIBS "${FLUID_LIBS};nsl;socket" )
  set ( LIBFLUID_LIBS "${LIBFLUID_LIBS};nsl;socket" )
endif ( CMAKE_SYSTEM MATCHES "SunOS" )

# Apple Mac OSX
unset ( COREAUDIO_SUPPORT CACHE )
unset ( COREAUDIO_LIBS CACHE )
unset ( COREMIDI_SUPPORT CACHE )
unset ( COREMIDI_LIBS CACHE )
unset ( DARWIN CACHE )
unset ( MACOSX_FRAMEWORK CACHE )
if ( CMAKE_SYSTEM MATCHES "Darwin" )
  set ( DARWIN 1 )
  set ( CMAKE_INSTALL_NAME_DIR
        ${CMAKE_INSTALL_PREFIX}/${LIB_INSTALL_DIR} )
  if ( enable-coreaudio )
    check_include_file ( CoreAudio/AudioHardware.h COREAUDIO_FOUND )
    if ( COREAUDIO_FOUND )
      set ( COREAUDIO_SUPPORT ${COREAUDIO_FOUND} )
      set ( COREAUDIO_LIBS "-Wl,-framework,CoreAudio,-framework,AudioUnit" )
    endif ( COREAUDIO_FOUND )
  endif ( enable-coreaudio )
  if ( enable-coremidi )
    check_include_file ( CoreMIDI/MIDIServices.h COREMIDI_FOUND )
    if ( COREMIDI_FOUND )
      set ( COREMIDI_SUPPORT ${COREMIDI_FOUND} )
      set ( COREMIDI_LIBS "-Wl,-framework,CoreMIDI,-framework,CoreServices" )
    endif ( COREMIDI_FOUND )
  endif ( enable-coremidi )
  if ( enable-framework )
    set ( MACOSX_FRAMEWORK 1 )
  endif ( enable-framework )
endif ( CMAKE_SYSTEM MATCHES "Darwin" )


unset ( HAVE_INETNTOP CACHE )
unset ( IPV6_SUPPORT CACHE )
CHECK_FUNCTION_EXISTS ( "inet_ntop" HAVE_INETNTOP )
if ( enable-ipv6 )
  if ( HAVE_INETNTOP )
    set ( IPV6_SUPPORT 1 )
  endif ( HAVE_INETNTOP )
endif ( enable-ipv6 )

unset ( NETWORK_SUPPORT )
if ( enable-network )
    set ( NETWORK_SUPPORT 1 )
endif ( enable-network )

unset ( WITH_FLOAT CACHE )
if ( enable-floats )
    set ( WITH_FLOAT 1 )
endif ( enable-floats )

unset ( WITH_PROFILING CACHE )
if ( enable-profiling )
    set ( WITH_PROFILING 1 )
    if ( CMAKE_C_COMPILER_ID STREQUAL "Clang" )
      set ( OPT_FLAGS "-Rpass=loop-vectorize" ) # -Rpass-analysis=loop-vectorize" )
    elseif ( CMAKE_C_COMPILER_ID STREQUAL "Intel" )
      set ( OPT_FLAGS "-qopt-report=3" )
    elseif ( CMAKE_C_COMPILER_ID STREQUAL "GNU" )
      set ( OPT_FLAGS "" )
    endif ( )
    
    set ( CMAKE_C_FLAGS "${CMAKE_C_FLAGS} ${OPT_FLAGS}" )
    
    if ( CMAKE_VERSION VERSION_GREATER "3.6.0" )
        find_program( CLANG_TIDY
                    NAMES "clang-tidy"
                    DOC "Path to clang-tidy executable" )

        if ( CLANG_TIDY )
            message ( STATUS "Found clang-tidy at ${CLANG_TIDY}" )
            execute_process ( COMMAND ${CLANG_TIDY} "--version" )
            set ( CMAKE_C_CLANG_TIDY ${CLANG_TIDY} )
        endif ( CLANG_TIDY )
    endif ( CMAKE_VERSION VERSION_GREATER "3.6.0" )

endif ( enable-profiling )

unset ( ENABLE_TRAPONFPE CACHE )
unset ( TRAP_ON_FPE CACHE )
if ( enable-trap-on-fpe AND NOT APPLE AND NOT WIN32 )
    set ( ENABLE_TRAPONFPE 1 )
    set ( TRAP_ON_FPE 1 )
endif ( enable-trap-on-fpe AND NOT APPLE AND NOT WIN32 )

unset ( ENABLE_FPECHECK CACHE )
unset ( FPE_CHECK CACHE )
if ( enable-fpe-check AND NOT APPLE AND NOT WIN32 )
    set ( ENABLE_FPECHECK 1 )
    set ( FPE_CHECK 1 )
endif ( enable-fpe-check AND NOT APPLE AND NOT WIN32 )

if ( enable-debug )
    set ( CMAKE_BUILD_TYPE "Debug" CACHE STRING
          "Choose the build type, options: Debug Release RelWithDebInfo MinSizeRel" FORCE )
endif ( enable-debug )

if ( NOT CMAKE_BUILD_TYPE )
    set ( CMAKE_BUILD_TYPE "RelWithDebInfo" CACHE STRING
          "Choose the build type, options: Debug Release RelWithDebInfo MinSizeRel" FORCE )
endif ( NOT CMAKE_BUILD_TYPE )

unset ( ENABLE_DEBUG CACHE )
if ( CMAKE_BUILD_TYPE MATCHES "Debug" )
    set ( ENABLE_DEBUG 1 )
    add_definitions(-DDEBUG) # -D_GLIBCXX_DEBUG) # for additional C++ STL container debugging
endif ( CMAKE_BUILD_TYPE MATCHES "Debug" )

# Additional targets to perform clang-format/clang-tidy
# Get all project files
file(GLOB_RECURSE
     ALL_SOURCE_FILES
     LIST_DIRECTORIES false
     ${CMAKE_SOURCE_DIR}/*.[chi]
     ${CMAKE_SOURCE_DIR}/*.[chi]pp
     ${CMAKE_SOURCE_DIR}/*.[chi]xx
     ${CMAKE_SOURCE_DIR}/*.cc
     ${CMAKE_SOURCE_DIR}/*.hh
     ${CMAKE_SOURCE_DIR}/*.ii
     ${CMAKE_SOURCE_DIR}/*.[CHI]
     )

find_program ( ASTYLE "astyle" )
if ( ASTYLE )
  add_custom_target(
    format
    COMMAND ${ASTYLE}
    -A1
    -xb
    -j
    -k3
    -p
    -f
    -n
    -U
    ${ALL_SOURCE_FILES}
    )
endif(ASTYLE)

if(NOT enable-pkgconfig)

    FIND_LIBRARY( GLIB_LIB NAMES glib glib-2.0 PATH GLIB_LIBRARY_DIR )
    FIND_LIBRARY( GTHREAD_LIB NAMES gthread gthread-2.0 PATH GTHREAD_LIBRARY_DIR )
    FIND_PATH( GLIBH_DIR glib.h PATH GLIB_INCLUDE_DIR )
    FIND_PATH( GLIBCONF_DIR glibconfig.h PATH GLIBCONF_INCLUDE_DIR )

    IF( GLIB_LIB MATCHES "GLIB_LIB-NOTFOUND" OR
            GTHREAD_LIB MATCHES "GTHREAD_LIB-NOTFOUND" OR
            GLIBH_DIR MATCHES "GLIBH_DIR-NOTFOUND" OR
            GLIBCONF_DIR MATCHES "GLIBCONF_DIR-NOTFOUND")
            message( WARNING "Not sure if I found GLIB, continuing anyway.")
    ENDIF()

    SET( GLIB_INCLUDE_DIRS ${GLIBH_DIR} ${GLIBCONF_DIR} )
    SET( GLIB_LIBRARIES ${GLIB_LIB} ${GTHREAD_LIB} )

    message( STATUS "GLIB_INCLUDE_DIRS: " ${GLIB_INCLUDE_DIRS} )
    message( STATUS "GLIB_LIBRARIES: " ${GLIB_LIBRARIES} )

else(NOT enable-pkgconfig)

    find_package ( PkgConfig REQUIRED )

    # Mandatory libraries: glib and gthread
    pkg_check_modules ( GLIB REQUIRED glib-2.0>=2.6.5 gthread-2.0>=2.6.5 )

    if ( GLIB_glib-2.0_VERSION AND GLIB_glib-2.0_VERSION VERSION_LESS "2.26.0" )
        message ( WARNING "Your version of glib is very old. This may cause problems with fluidsynth's sample cache on Windows. Consider updating to glib 2.26 or newer!" )
    endif ( GLIB_glib-2.0_VERSION AND GLIB_glib-2.0_VERSION VERSION_LESS "2.26.0" )

    include ( UnsetPkgConfig )

    # Optional features
    unset ( LIBSNDFILE_SUPPORT CACHE )
    unset ( LIBSNDFILE_HASVORBIS CACHE )
    if ( enable-libsndfile )
    pkg_check_modules ( LIBSNDFILE sndfile>=1.0.0 )
    set ( LIBSNDFILE_SUPPORT ${LIBSNDFILE_FOUND} )
    if ( LIBSNDFILE_SUPPORT )
        pkg_check_modules ( LIBSNDFILE_VORBIS sndfile>=1.0.18 )
        set ( LIBSNDFILE_HASVORBIS ${LIBSNDFILE_VORBIS_FOUND} )
    endif ( LIBSNDFILE_SUPPORT )
    else ( enable-libsndfile )
    unset_pkg_config ( LIBSNDFILE )
    unset_pkg_config ( LIBSNDFILE_VORBIS )
    endif ( enable-libsndfile )

    unset ( PULSE_SUPPORT CACHE )
    if ( enable-pulseaudio )
    pkg_check_modules ( PULSE libpulse-simple>=0.9.8 )
    set ( PULSE_SUPPORT ${PULSE_FOUND} )
    else ( enable-pulseaudio )
    unset_pkg_config ( PULSE )
    endif ( enable-pulseaudio )

    unset ( ALSA_SUPPORT CACHE )
    if ( enable-alsa )
    pkg_check_modules ( ALSA alsa>=0.9.1 )
    set ( ALSA_SUPPORT ${ALSA_FOUND} )
    else ( enable-alsa )
    unset_pkg_config ( ALSA )
    endif ( enable-alsa )

    unset ( PORTAUDIO_SUPPORT CACHE )
    if ( enable-portaudio )
    pkg_check_modules ( PORTAUDIO portaudio-2.0>=19 )
    set ( PORTAUDIO_SUPPORT ${PORTAUDIO_FOUND} )
    else ( enable-portaudio )
    unset_pkg_config ( PORTAUDIO )
    endif ( enable-portaudio )

    unset ( JACK_SUPPORT CACHE )
    if ( enable-jack )
    pkg_check_modules ( JACK jack )
    set ( JACK_SUPPORT ${JACK_FOUND} )
    else ( enable-jack )
    unset_pkg_config ( JACK )
    endif ( enable-jack )

    unset ( LASH_SUPPORT CACHE )
    if ( enable-lash )
    pkg_check_modules ( LASH lash-1.0>=0.3 )
    if ( LASH_FOUND )
        set ( LASH_SUPPORT 1 )
        add_definitions ( -DHAVE_LASH )
    endif ( LASH_FOUND )
    else ( enable-lash )
    unset_pkg_config ( LASH )
    remove_definitions( -DHAVE_LASH )
    endif ( enable-lash )

    unset ( SYSTEMD_SUPPORT CACHE )
    if ( enable-systemd )
        pkg_check_modules ( SYSTEMD libsystemd )
        set ( SYSTEMD_SUPPORT ${SYSTEMD_FOUND} )
    else ( enable-systemd )
        unset_pkg_config ( SYSTEMD )
    endif ( enable-systemd )

    unset ( DBUS_SUPPORT CACHE )
    if ( enable-dbus )
    pkg_check_modules ( DBUS dbus-1>=1.0.0 )
    set ( DBUS_SUPPORT ${DBUS_FOUND} )
    else ( enable-dbus )
    unset_pkg_config ( DBUS )
    endif ( enable-dbus )

    unset ( LADSPA_SUPPORT CACHE )
    if ( enable-ladspa )
    check_include_file ( ladspa.h LADSPA_SUPPORT )
    if ( LADSPA_SUPPORT )
        pkg_check_modules ( GMODULE REQUIRED gmodule-2.0>=2.6.5 )
        set ( LADSPA 1 )
    endif ( LADSPA_SUPPORT )
    endif ( enable-ladspa )

    unset ( LIBINSTPATCH_SUPPORT CACHE )
    if ( enable-libinstpatch )
        pkg_check_modules ( LIBINSTPATCH libinstpatch-1.0>=1.1.0 )
        set ( LIBINSTPATCH_SUPPORT ${LIBINSTPATCH_FOUND} )
    endif ( enable-libinstpatch )

    unset ( SDL2_SUPPORT CACHE )
    if ( enable-sdl2 )
        pkg_check_modules ( SDL2 sdl2 )
        set ( SDL2_SUPPORT ${SDL2_FOUND} )
    else ( enable-sdl2 )
        unset_pkg_config ( SDL2 )
    endif ( enable-sdl2 )

    unset ( OBOE_SUPPORT CACHE )
    unset ( OBOE_LIBS CACHE )
    if ( enable-oboe )
      pkg_check_modules ( OBOE oboe-1.0 )
      if ( OBOE_FOUND )
        set(CMAKE_CXX_STANDARD 11)
        set(CMAKE_CXX_STANDARD_REQUIRED ON)
        set ( OBOE_SUPPORT 1 )
        set ( OBOE_LIBS ${OBOE_LIBRARIES} )
      endif ( OBOE_FOUND )
    endif ( enable-oboe )

    unset ( WITH_READLINE CACHE )
    unset ( READLINE_LIBS CACHE )
    if ( enable-readline )
    pkg_check_modules ( READLINE readline )
    if ( NOT READLINE_FOUND )
        find_package ( READLINE )
        set ( READLINE_FOUND ${HAVE_READLINE} )
    endif ( NOT READLINE_FOUND )
    if ( READLINE_FOUND )
        set ( WITH_READLINE 1 )
        set ( READLINE_LIBS ${READLINE_LIBRARIES} )
    endif ( READLINE_FOUND )
    endif ( enable-readline )

endif(NOT enable-pkgconfig)

unset ( AUFILE_SUPPORT CACHE )
if ( enable-aufile )
  set ( AUFILE_SUPPORT 1 )
endif ( enable-aufile )

unset ( OSS_SUPPORT CACHE )
if ( enable-oss )
  find_package ( OSS QUIET )
  set ( OSS_SUPPORT ${OSS_FOUND} )
endif ( enable-oss )

unset ( MIDISHARE_SUPPORT CACHE )
if ( enable-midishare )
  find_package ( MidiShare QUIET )
  set ( MIDISHARE_SUPPORT ${MidiShare_FOUND} )
  if ( MidiShare_FOUND )
    set ( MidiShare_LIBS ${MidiShare_LIBRARIES} )
  else ( MidiShare_FOUND )
    unset ( MidiShare_LIBS CACHE )
  endif ( MidiShare_FOUND )
else ( enable-midishare )
  unset ( MidiShare_LIBS CACHE )
endif ( enable-midishare )

unset ( OPENSLES_SUPPORT CACHE )
unset ( OpenSLES_LIBS CACHE )
if ( enable-opensles )
  check_include_file ( SLES/OpenSLES.h OPENSLES_SUPPORT )
  if ( OPENSLES_SUPPORT )
    find_library ( OpenSLES_LIBS OpenSLES )
    if ( NOT OpenSLES_LIBS )
      unset ( OPENSLES_SUPPORT )
    endif ( NOT OpenSLES_LIBS )
  endif ( OPENSLES_SUPPORT )
endif ( enable-opensles )

unset ( ENABLE_MIXER_THREADS CACHE )
if ( enable-threads )
  set ( ENABLE_MIXER_THREADS 1 )
endif ( enable-threads )

unset ( HAVE_OPENMP CACHE )
find_package ( OpenMP QUIET )
if ( OpenMP_FOUND OR OpenMP_C_FOUND )
    message(STATUS "Found OpenMP ${OpenMP_C_SPEC_DATE}")
    # require at least OMP 4.0
    if ( ( NOT OpenMP_C_SPEC_DATE LESS "201307" ) OR NOT ( OpenMP_C_VERSION VERSION_LESS "4.0" ) )
        set ( CMAKE_C_FLAGS "${CMAKE_C_FLAGS} ${OpenMP_C_FLAGS}" )
        set ( CMAKE_CXX_FLAGS "${CMAKE_CXX_FLAGS} ${OpenMP_CXX_FLAGS}" )

        # currently no need to link against openMP runtime lib(s). If need be, uncomment below.
        #  set ( CMAKE_EXE_LINKER_FLAGS "${CMAKE_EXE_LINKER_FLAGS} ${OpenMP_EXE_LINKER_FLAGS}" )
        #  set ( LIBFLUID_LIBS "${OpenMP_C_LIBRARIES};${LIBFLUID_LIBS}" )
        set ( HAVE_OPENMP 1 )
    endif()
endif()

# manipulate some variables to setup a proper test env
set(TEST_SOUNDFONT "${CMAKE_SOURCE_DIR}/sf2/VintageDreamsWaves-v2.sf2")
set(TEST_SOUNDFONT_SF3 "${CMAKE_SOURCE_DIR}/sf2/VintageDreamsWaves-v2.sf3")

# Check for C99 float math

unset ( HAVE_SINF CACHE )
CHECK_FUNCTION_EXISTS ( "sinf" HAVE_SINF )
if ( HAVE_SINF )
  set ( HAVE_SINF 1 )
endif ( HAVE_SINF )

unset ( HAVE_COSF CACHE )
CHECK_FUNCTION_EXISTS ( "cosf" HAVE_COSF )
if ( HAVE_COSF )
  set ( HAVE_COSF 1 )
endif ( HAVE_COSF )

unset ( HAVE_FABSF CACHE )
CHECK_FUNCTION_EXISTS ( "fabsf" HAVE_FABSF )
if ( HAVE_FABSF )
  set ( HAVE_FABSF 1 )
endif ( HAVE_FABSF )

unset ( HAVE_POWF CACHE )
CHECK_FUNCTION_EXISTS ( "powf" HAVE_POWF )
if ( HAVE_POWF )
  set ( HAVE_POWF 1 )
endif ( HAVE_POWF )

unset ( HAVE_SQRTF CACHE )
CHECK_FUNCTION_EXISTS ( "sqrtf" HAVE_SQRTF )
if ( HAVE_SQRTF )
  set ( HAVE_SQRTF 1 )
endif ( HAVE_SQRTF )

unset ( HAVE_LOGF CACHE )
CHECK_FUNCTION_EXISTS ( "logf" HAVE_LOGF )
if ( HAVE_LOGF )
  set ( HAVE_LOGF 1 )
endif ( HAVE_LOGF )

# General configuration file
configure_file ( ${CMAKE_SOURCE_DIR}/src/config.cmake
                 ${CMAKE_BINARY_DIR}/config.h )

# Setup linker directories NOW, as the command will apply only to targets created after it has been called.
link_directories (
    ${GLIB_LIBRARY_DIRS}
    ${LASH_LIBRARY_DIRS}
    ${JACK_LIBRARY_DIRS}
    ${ALSA_LIBRARY_DIRS}
    ${PULSE_LIBRARY_DIRS}
    ${PORTAUDIO_LIBRARY_DIRS}
    ${LIBSNDFILE_LIBRARY_DIRS}
    ${DBUS_LIBRARY_DIRS}
    ${SDL2_LIBRARY_DIRS}
    ${OBOE_LIBRARY_DIRS}
    ${LIBINSTPATCH_LIBRARY_DIRS}
)

# Process subdirectories
add_subdirectory ( src )
add_subdirectory ( test )
add_subdirectory ( doc )

# pkg-config support
set ( prefix "${CMAKE_INSTALL_PREFIX}" )
set ( exec_prefix "\${prefix}" )
if ( IS_ABSOLUTE "${LIB_INSTALL_DIR}" )
  set ( libdir "${LIB_INSTALL_DIR}" )
else ()
  set ( libdir "\${exec_prefix}/${LIB_INSTALL_DIR}" )
endif ()
if ( IS_ABSOLUTE "${INCLUDE_INSTALL_DIR}" )
  set ( includedir "${INCLUDE_INSTALL_DIR}" )
else ()
  set ( includedir "\${prefix}/${INCLUDE_INSTALL_DIR}" )
endif ()
configure_file ( fluidsynth.pc.in
	${CMAKE_BINARY_DIR}/fluidsynth.pc IMMEDIATE @ONLY )
install ( FILES ${CMAKE_BINARY_DIR}/fluidsynth.pc
	DESTINATION ${LIB_INSTALL_DIR}/pkgconfig )

# Extra targets for Unix build environments
if ( UNIX )
    # RPM spec
    configure_file ( fluidsynth.spec.in
        ${CMAKE_BINARY_DIR}/fluidsynth.spec IMMEDIATE @ONLY )

    if ( DEFINED FLUID_DAEMON_ENV_FILE)
        configure_file ( fluidsynth.service.in
        ${CMAKE_BINARY_DIR}/fluidsynth.service @ONLY )

        configure_file ( fluidsynth.conf.in
        ${CMAKE_BINARY_DIR}/fluidsynth.conf @ONLY )

    endif ( DEFINED FLUID_DAEMON_ENV_FILE )

    # uninstall custom target
    configure_file ( "${CMAKE_SOURCE_DIR}/cmake_admin/cmake_uninstall.cmake.in"
      "${CMAKE_CURRENT_BINARY_DIR}/cmake_uninstall.cmake" IMMEDIATE @ONLY)
    add_custom_target ( uninstall
      "${CMAKE_COMMAND}" -P "${CMAKE_CURRENT_BINARY_DIR}/cmake_uninstall.cmake")

    # tarball custom target
    add_custom_target ( tarball
        COMMAND mkdir -p ${PACKAGE}-${VERSION}
        COMMAND cp -r bindings ${PACKAGE}-${VERSION}
        COMMAND cp -r cmake_admin ${PACKAGE}-${VERSION}
        COMMAND cp -r doc ${PACKAGE}-${VERSION}
        COMMAND cp -r include ${PACKAGE}-${VERSION}
        COMMAND cp -r src ${PACKAGE}-${VERSION}
        COMMAND cp AUTHORS ChangeLog CMakeLists.txt LICENSE ${PACKAGE}.* INSTALL NEWS README* THANKS TODO ${PACKAGE}-${VERSION}
#       COMMAND tar -cj --exclude .svn --exclude Makefile.am -f ${PACKAGE}-${VERSION}.tar.bz2 ${PACKAGE}-${VERSION}
#       COMMAND tar -cz --exclude .svn --exclude Makefile.am -f ${PACKAGE}-${VERSION}.tar.gz ${PACKAGE}-${VERSION}
#       COMMAND zip -qr ${PACKAGE}-${VERSION}.zip ${PACKAGE}-${VERSION} -x '*.svn*' -x '*Makefile.am'
        COMMAND tar -cj --exclude .svn -f ${PACKAGE}-${VERSION}.tar.bz2 ${PACKAGE}-${VERSION}
        COMMAND tar -cz --exclude .svn -f ${PACKAGE}-${VERSION}.tar.gz ${PACKAGE}-${VERSION}
        COMMAND zip -qr ${PACKAGE}-${VERSION}.zip ${PACKAGE}-${VERSION} -x '*.svn*'
        COMMAND rm -rf ${PACKAGE}-${VERSION}
        WORKING_DIRECTORY ${CMAKE_SOURCE_DIR}
    )

endif ( UNIX )

include ( report )

# CPack support
set ( CPACK_PACKAGE_DESCRIPTION_SUMMARY "FluidSynth real-time synthesizer" )
set ( CPACK_PACKAGE_VENDOR "fluidsynth.org" )
set ( CPACK_PACKAGE_DESCRIPTION_FILE "${CMAKE_SOURCE_DIR}/README.md" )
set ( CPACK_RESOURCE_FILE_LICENSE "${CMAKE_SOURCE_DIR}/LICENSE" )
set ( CPACK_PACKAGE_VERSION_MAJOR ${FLUIDSYNTH_VERSION_MAJOR} )
set ( CPACK_PACKAGE_VERSION_MINOR ${FLUIDSYNTH_VERSION_MINOR} )
set ( CPACK_PACKAGE_VERSION_PATCH ${FLUIDSYNTH_VERSION_MICRO} )
set ( CPACK_PACKAGE_EXECUTABLES "fluidsynth" "FluidSynth CLI" )

# source packages
set ( CPACK_SOURCE_GENERATOR TGZ;TBZ2;ZIP )
set ( CPACK_SOURCE_IGNORE_FILES "/.svn/;/build/;~$;.cproject;.project;/.settings/;${CPACK_SOURCE_IGNORE_FILES}" )
set ( CPACK_SOURCE_PACKAGE_FILE_NAME "${PACKAGE}-${VERSION}" )
set ( CPACK_SOURCE_STRIP_FILES OFF )

# binary packages
include ( InstallRequiredSystemLibraries )
set ( CPACK_GENERATOR STGZ;TGZ;TBZ2;ZIP )
set ( CPACK_PACKAGE_NAME ${PACKAGE} )
set ( CPACK_STRIP_FILES ON )

include ( CPack )<|MERGE_RESOLUTION|>--- conflicted
+++ resolved
@@ -197,16 +197,12 @@
   endif ( NOT APPLE AND NOT OS2 )
 
   # define some warning flags
-<<<<<<< HEAD
-  set ( CMAKE_C_FLAGS "${CMAKE_C_FLAGS} -Wall -W -Wpointer-arith -Wcast-qual -Wstrict-prototypes -Wno-unused-parameter -Wdeclaration-after-statement -Werror=implicit-function-declaration -Werror=incompatible-pointer-types" )
-=======
   set ( CMAKE_C_FLAGS "${CMAKE_C_FLAGS} -Wall -W -Wpointer-arith -Wcast-qual -Wstrict-prototypes -Wno-unused-parameter -Wdeclaration-after-statement -Werror=implicit-function-declaration" )
   check_c_compiler_flag ( "-Werror=incompatible-pointer-types" HAVE_INCOMPATIBLE_POINTER_TYPES )
   if ( HAVE_INCOMPATIBLE_POINTER_TYPES )
     set ( CMAKE_C_FLAGS "${CMAKE_C_FLAGS} -Werror=incompatible-pointer-types" )
   endif ( HAVE_INCOMPATIBLE_POINTER_TYPES )
 
->>>>>>> 0cccf83a
   set ( CMAKE_CXX_FLAGS "${CMAKE_CXX_FLAGS} -Wall -W -Wpointer-arith -Wcast-qual -Wno-unused-parameter" )
 
   # prepend to build type specific flags, to allow users to override
