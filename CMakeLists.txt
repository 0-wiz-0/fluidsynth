# FluidSynth - A Software Synthesizer
#
# Copyright (C) 2003-2021 Peter Hanappe and others.
#
# This library is free software; you can redistribute it and/or
# modify it under the terms of the GNU Lesser General Public License
# as published by the Free Software Foundation; either version 2.1 of
# the License, or (at your option) any later version.
#
# This library is distributed in the hope that it will be useful, but
# WITHOUT ANY WARRANTY; without even the implied warranty of
# MERCHANTABILITY or FITNESS FOR A PARTICULAR PURPOSE.  See the GNU
# Lesser General Public License for more details.
#
# You should have received a copy of the GNU Lesser General Public
# License along with this library; if not, write to the Free
# Foundation, Inc., 59 Temple Place, Suite 330, Boston, MA
# 02111-1307, USA

# CMake based build system. Pedro Lopez-Cabanillas <plcl@users.sf.net>

cmake_minimum_required ( VERSION 3.13 )
# 3.1 because of CMAKE_C_STANDARD
# 3.11 because COMPATIBILITY SameMinorVersion in CMakePackageConfigHelpers
# 3.13.5 because it is the latest supported in Windows XP

if(POLICY CMP0075) # CMake version 3.13.5 warns when the policy is not set or value is OLD
  cmake_policy(SET CMP0075 NEW)
endif()

if(POLICY CMP0091) # new in CMake 3.15, defaults to OLD
  cmake_policy(SET CMP0091 NEW)
endif()

project ( FluidSynth C CXX )
list( APPEND CMAKE_MODULE_PATH ${CMAKE_SOURCE_DIR}/cmake_admin )

# FluidSynth package name
set ( PACKAGE "fluidsynth" )

# FluidSynth package version
set ( FLUIDSYNTH_VERSION_MAJOR 2 )
set ( FLUIDSYNTH_VERSION_MINOR 2 )
set ( FLUIDSYNTH_VERSION_MICRO 4 )
set ( VERSION "${FLUIDSYNTH_VERSION_MAJOR}.${FLUIDSYNTH_VERSION_MINOR}.${FLUIDSYNTH_VERSION_MICRO}" )
set ( FLUIDSYNTH_VERSION "\"${VERSION}\"" )

# libfluidsynth - Library version
# *** NOTICE ***
# Update library version upon each release (follow these steps in order)
# if any source code changes: REVISION++
# if any interfaces added/removed/changed: REVISION=0
# if any interfaces removed/changed (compatibility broken): CURRENT++
# if any interfaces have been added: AGE++
# if any interfaces have been removed/changed (compatibility broken): AGE=0
# This is not exactly the same algorithm as the libtool one, but the results are the same.
set ( LIB_VERSION_CURRENT 3 )
set ( LIB_VERSION_AGE 0 )
set ( LIB_VERSION_REVISION 4 )
set ( LIB_VERSION_INFO
      "${LIB_VERSION_CURRENT}.${LIB_VERSION_AGE}.${LIB_VERSION_REVISION}" )

# Options disabled by default
option ( enable-coverage "enable gcov code coverage" off )
option ( enable-floats "enable type float instead of double for DSP samples" off )
option ( enable-fpe-check "enable Floating Point Exception checks and debug messages" off )
option ( enable-portaudio "compile PortAudio support" off )
option ( enable-profiling "profile the dsp code" off )
option ( enable-trap-on-fpe "enable SIGFPE trap on Floating Point Exceptions" off )
option ( enable-ubsan "compile and link against UBSan (for debugging fluidsynth internals)" off )

# Options enabled by default
option ( enable-aufile "compile support for sound file output" on )
option ( BUILD_SHARED_LIBS "Build a shared object or DLL" on )
option ( enable-dbus "compile DBUS support (if it is available)" on )
option ( enable-ipv6  "enable ipv6 support" on )
option ( enable-jack "compile JACK support (if it is available)" on )
option ( enable-ladspa "enable LADSPA effect units" on )
option ( enable-libinstpatch "use libinstpatch (if available) to load DLS and GIG files" on )
option ( enable-libsndfile "compile libsndfile support (if it is available)" on )
option ( enable-midishare "compile MidiShare support (if it is available)" on )
option ( enable-opensles "compile OpenSLES support (if it is available)" off )
option ( enable-oboe "compile Oboe support (requires OpenSLES and/or AAudio)" off )
option ( enable-network "enable network support (requires BSD sockets)" on )
option ( enable-oss "compile OSS support (if it is available)" on )
option ( enable-dsound "compile DirectSound support (if it is available)" on )
option ( enable-wasapi "compile Windows WASAPI support (if it is available)" on )
option ( enable-waveout "compile Windows WaveOut support (if it is available)" on )
option ( enable-winmidi "compile Windows MIDI support (if it is available)" on )
option ( enable-sdl2 "compile SDL2 audio support (if it is available)" on )
option ( enable-pulseaudio "compile PulseAudio support (if it is available)" on )
option ( enable-pipewire "compile PipeWire support (if it is available)" on )
option ( enable-readline "compile readline lib line editing (if it is available)" on )
option ( enable-threads "enable multi-threading support (such as parallel voice synthesis)" on )
option ( enable-openmp "enable OpenMP support (parallelization of soundfont decoding, vectorization of voice mixing, etc.)" on )

# Platform specific options
if ( CMAKE_SYSTEM MATCHES "Linux|FreeBSD|DragonFly" )
    option ( enable-lash "compile LASH support (if it is available)" on )
    option ( enable-alsa "compile ALSA support (if it is available)" on )
endif ( CMAKE_SYSTEM MATCHES "Linux|FreeBSD|DragonFly" )

if ( CMAKE_SYSTEM MATCHES "Linux" )
    option ( enable-systemd "compile systemd support (if it is available)" on )
endif ( CMAKE_SYSTEM MATCHES "Linux" )

if ( CMAKE_SYSTEM MATCHES "Darwin" )
    option ( enable-coreaudio "compile CoreAudio support (if it is available)" on )
    option ( enable-coremidi "compile CoreMIDI support (if it is available)" on )
    option ( enable-framework "create a Mac OSX style FluidSynth.framework" on )
endif ( CMAKE_SYSTEM MATCHES "Darwin" )

if ( CMAKE_SYSTEM MATCHES "OS2" )
    option ( enable-dart "compile DART support (if it is available)" on )
    set ( enable-ipv6 off )
endif ( CMAKE_SYSTEM MATCHES "OS2" )

# the default C standard to use for all targets
set(CMAKE_C_STANDARD 90)

# the default C++ standard to use for all targets
set(CMAKE_CXX_STANDARD 98)

# whether to use gnu extensions
set(CMAKE_CXX_EXTENSIONS OFF)

# Compile with position independent code if the user requested a shared lib, i.e. no PIC if static requested.
# This is cmakes default behavior, but here it's explicitly required due to the use of libfluidsynth-OBJ as object library,
# which would otherwise always be compiled without PIC.
if ( NOT CMAKE_POSITION_INDEPENDENT_CODE )
    set ( CMAKE_POSITION_INDEPENDENT_CODE ${BUILD_SHARED_LIBS} )
endif ( NOT CMAKE_POSITION_INDEPENDENT_CODE )

# the default global visibility level for all target
# no visibility support on OS2
if ( NOT OS2 )
    set ( CMAKE_C_VISIBILITY_PRESET hidden )
endif ( NOT OS2 )

# enforce visibility control for all types of cmake targets
if ( POLICY CMP0063 ) # since version 3.3, CMake version 3.21.2 warns when the policy is not set and uses OLD behavior.
  cmake_policy ( SET CMP0063 NEW )
endif ( POLICY CMP0063 )

# Default install directory names, some provided by GNUInstallDirs
include ( DefaultDirs )

# Basic C library checks
include ( CheckCCompilerFlag )
include ( CheckSTDC )
include ( CheckIncludeFile )
include ( CheckSymbolExists )
include ( CheckTypeSize )
check_include_file ( string.h HAVE_STRING_H )
check_include_file ( stdlib.h HAVE_STDLIB_H )
check_include_file ( stdio.h HAVE_STDIO_H )
check_include_file ( math.h HAVE_MATH_H )
check_include_file ( errno.h HAVE_ERRNO_H )
check_include_file ( stdarg.h HAVE_STDARG_H )
check_include_file ( unistd.h HAVE_UNISTD_H )
check_include_file ( sys/mman.h HAVE_SYS_MMAN_H )
check_include_file ( sys/types.h HAVE_SYS_TYPES_H )
check_include_file ( sys/time.h HAVE_SYS_TIME_H )
check_include_file ( sys/stat.h HAVE_SYS_STAT_H )
check_include_file ( fcntl.h HAVE_FCNTL_H )
check_include_file ( sys/socket.h HAVE_SYS_SOCKET_H )
check_include_file ( netinet/in.h HAVE_NETINET_IN_H )
check_include_file ( netinet/tcp.h HAVE_NETINET_TCP_H )
check_include_file ( arpa/inet.h HAVE_ARPA_INET_H )
check_include_file ( limits.h  HAVE_LIMITS_H )
check_include_file ( pthread.h HAVE_PTHREAD_H )
check_include_file ( signal.h HAVE_SIGNAL_H )
check_include_file ( getopt.h HAVE_GETOPT_H )
check_include_file ( stdint.h HAVE_STDINT_H )
check_type_size ( "long long" LONG_LONG )
if ( NOT HAVE_LONG_LONG AND NOT MSVC)
    message ( FATAL_ERROR "Your compiler does not support intrinsic type 'long long'. Unable to compile fluidsynth." )
endif ()

include ( CMakePrintHelpers ) # for cmake_print_properties() and cmake_print_variables() 
include ( TestInline )
include ( TestVLA )
include ( TestBigEndian )
test_big_endian ( WORDS_BIGENDIAN )

unset ( LIBFLUID_CPPFLAGS CACHE )
unset ( LIBFLUID_LIBS CACHE )
unset ( FLUID_CPPFLAGS CACHE )
unset ( FLUID_LIBS CACHE )
unset ( ENABLE_UBSAN CACHE )

if ( CMAKE_COMPILER_IS_GNUCC OR CMAKE_C_COMPILER_ID MATCHES "Clang" OR CMAKE_C_COMPILER_ID STREQUAL "Intel" )
  if ( NOT APPLE AND NOT OS2 AND NOT EMSCRIPTEN )
    set ( CMAKE_EXE_LINKER_FLAGS
          "${CMAKE_EXE_LINKER_FLAGS} -Wl,--as-needed" )
    set ( CMAKE_SHARED_LINKER_FLAGS
          "${CMAKE_SHARED_LINKER_FLAGS} -Wl,--no-undefined" )
  endif ( NOT APPLE AND NOT OS2 AND NOT EMSCRIPTEN )

  # define some warning flags
  set ( CMAKE_C_FLAGS "${CMAKE_C_FLAGS} -Wall -W -Wpointer-arith -Wcast-qual -Wstrict-prototypes -Wno-unused-parameter -Wdeclaration-after-statement -Werror=implicit-function-declaration" )
  check_c_compiler_flag ( "-Werror=incompatible-pointer-types" HAVE_INCOMPATIBLE_POINTER_TYPES )
  if ( HAVE_INCOMPATIBLE_POINTER_TYPES )
    set ( CMAKE_C_FLAGS "${CMAKE_C_FLAGS} -Werror=incompatible-pointer-types" )
  endif ( HAVE_INCOMPATIBLE_POINTER_TYPES )

  set ( CMAKE_CXX_FLAGS "${CMAKE_CXX_FLAGS} -Wall -W -Wpointer-arith -Wcast-qual -Wno-unused-parameter" )

  # prepend to build type specific flags, to allow users to override
  set ( CMAKE_C_FLAGS_DEBUG "-g ${CMAKE_C_FLAGS_DEBUG}" )

  if ( CMAKE_C_COMPILER_ID STREQUAL "Intel" )
    # icc needs the restrict flag to recognize C99 restrict pointers
    set ( CMAKE_C_FLAGS "${CMAKE_C_FLAGS} -restrict" )
  else () # not intel
    # gcc and clang support bad function cast and alignment warnings; add them as well.
    set ( CMAKE_C_FLAGS "${CMAKE_C_FLAGS} -Wbad-function-cast -Wcast-align" )
    set ( CMAKE_CXX_FLAGS "${CMAKE_CXX_FLAGS} -Wcast-align" )

    if ( enable-ubsan )
      set ( CMAKE_C_FLAGS "-fsanitize=address,undefined ${CMAKE_C_FLAGS}" )
      set ( CMAKE_CXX_FLAGS "-fsanitize=address,undefined ${CMAKE_CXX_FLAGS}" )
      set ( CMAKE_EXE_LINKER_FLAGS "-fsanitize=address,undefined ${CMAKE_EXE_LINKER_FLAGS}" )
      set ( CMAKE_SHARED_LINKER_FLAGS "-fsanitize=address,undefined ${CMAKE_SHARED_LINKER_FLAGS}" )
      set ( ENABLE_UBSAN 1 )
    endif ( enable-ubsan )

    if ( enable-coverage )
      if ( CMAKE_COMPILER_IS_GNUCXX )
        include ( CodeCoverage )
        set ( CODE_COVERAGE_VERBOSE TRUE )

        append_coverage_compiler_flags()
        setup_target_for_coverage_gcovr_html (
            NAME coverage
            EXECUTABLE ${CMAKE_CTEST_COMMAND} -C $<CONFIG> --output-on-failure
            DEPENDENCIES check )
        set ( ENABLE_COVERAGE 1 )
      else()
        message ( SEND_ERROR "Code Coverage is currently only supported for GNU Compiler (GCC)" )
      endif()
    endif ()
  endif (CMAKE_C_COMPILER_ID STREQUAL "Intel" )
endif ( CMAKE_COMPILER_IS_GNUCC OR CMAKE_C_COMPILER_ID MATCHES "Clang" OR CMAKE_C_COMPILER_ID STREQUAL "Intel" )

# Windows
unset ( WINDOWS_LIBS CACHE )
unset ( DSOUND_SUPPORT CACHE )
unset ( WASAPI_SUPPORT CACHE )
unset ( WAVEOUT_SUPPORT CACHE )
unset ( WINMIDI_SUPPORT CACHE )
unset ( MINGW32 CACHE )
if ( WIN32 )
  include ( CheckIncludeFiles )

  # We have to set _WIN32_WINNT to make sure CMake gets correct results when probing for functions.
  # windows-version is supposed to be non-official variable that can be used to tweak the Windows target version.
  # Its value defaults to the Windows Version we are compiling for.
  if ( NOT windows-version )
    if(CMAKE_SYSTEM_VERSION EQUAL 10) # Windows 10
        set ( windows-version "0x0A00" )
    elseif(CMAKE_SYSTEM_VERSION EQUAL 6.3) # Windows 8.1
        set ( windows-version "0x0603" )
    elseif(CMAKE_SYSTEM_VERSION EQUAL 6.2) # Windows 8
        set ( windows-version "0x0602" )
    elseif(CMAKE_SYSTEM_VERSION EQUAL 6.1) # Windows 7
        set ( windows-version "0x0601" )
    elseif(CMAKE_SYSTEM_VERSION EQUAL 6.0) # Windows Vista
        set ( windows-version "0x0600" )
    elseif(CMAKE_SYSTEM_VERSION EQUAL 5.1) # Windows XP
        set ( windows-version "0x0501" )
    else()
        set ( windows-version "0x0400" )
    endif()
  endif ()
  message ( STATUS "Targeting Windows Version ${windows-version}" )
  add_definitions ( -D _WIN32_WINNT=${windows-version} )
  add_definitions ( -D WINVER=${windows-version} )
  list ( APPEND CMAKE_REQUIRED_DEFINITIONS "-DWINVER=${windows-version}" )
  list ( APPEND CMAKE_REQUIRED_DEFINITIONS "-D_WIN32_WINNT=${windows-version}" )

  # Check presence of MS include files
  check_include_file ( windows.h HAVE_WINDOWS_H )
  check_include_file ( io.h HAVE_IO_H )
  check_include_file ( dsound.h HAVE_DSOUND_H )
  check_include_files ( "windows.h;mmsystem.h" HAVE_MMSYSTEM_H )
  check_include_files ( "mmdeviceapi.h;audioclient.h" HAVE_WASAPI_HEADERS )
  check_include_file ( objbase.h HAVE_OBJBASE_H )

  if ( enable-network )
    set ( WINDOWS_LIBS "${WINDOWS_LIBS};ws2_32" )
  endif ( enable-network )

  if ( enable-dsound AND HAVE_DSOUND_H )
    set ( WINDOWS_LIBS "${WINDOWS_LIBS};dsound;ksuser" )
    set ( DSOUND_SUPPORT 1 )
  endif ()

  if ( enable-winmidi AND HAVE_MMSYSTEM_H )
    set ( WINDOWS_LIBS "${WINDOWS_LIBS};winmm" )
    set ( WINMIDI_SUPPORT 1 )
  endif ()

  if ( enable-waveout AND HAVE_MMSYSTEM_H )
    set ( WINDOWS_LIBS "${WINDOWS_LIBS};winmm;ksuser" )
    set ( WAVEOUT_SUPPORT 1 )
  endif ()

  if ( enable-wasapi AND HAVE_WASAPI_HEADERS AND HAVE_OBJBASE_H)
    set ( WINDOWS_LIBS "${WINDOWS_LIBS};ole32" )
    set ( WASAPI_SUPPORT 1 )
  endif ()

  set ( LIBFLUID_CPPFLAGS "-DFLUIDSYNTH_DLL_EXPORTS" )
  set ( FLUID_CPPFLAGS "-DFLUIDSYNTH_NOT_A_DLL" )
  if  ( NOT MSVC )
    # only set debug postfix if not MSVS building
    set ( CMAKE_DEBUG_POSTFIX "_debug" )
  endif ( NOT MSVC )

  # MinGW compiler (a Windows GCC port)
  if ( MINGW )
    set ( MINGW32 1 )
    add_compile_options ( -mms-bitfields )
    # mman-win32
    if ( HAVE_SYS_MMAN_H )
      set ( WINDOWS_LIBS "${WINDOWS_LIBS};mman" )
    endif ()
  endif  ( MINGW )
else ( WIN32 )
# Check PThreads, but not in Windows
  find_package ( Threads REQUIRED )
  set ( LIBFLUID_LIBS "m" ${CMAKE_THREAD_LIBS_INIT} )
endif ( WIN32 )

# IBM OS/2
unset ( DART_SUPPORT CACHE )
unset ( DART_LIBS CACHE )
unset ( DART_INCLUDE_DIRS CACHE )
if ( CMAKE_SYSTEM MATCHES "OS2" )
  set ( CMAKE_EXE_LINKER_FLAGS "${CMAKE_EXE_LINKER_FLAGS} -Zbin-files" )
  set ( CMAKE_SHARED_LINKER_FLAGS "${CMAKE_SHARED_LINKER_FLAGS} -Zbin-files" )
  if ( enable-dart )
    check_include_files ( "os2.h;os2me.h" HAVE_DART_H )
    set ( DART_SUPPORT ${HAVE_DART_H} )
    unset ( DART_INCLUDE_DIRS CACHE )
  endif ( enable-dart )
endif ( CMAKE_SYSTEM MATCHES "OS2" )

# Solaris / SunOS
if ( CMAKE_SYSTEM MATCHES "SunOS" )
  set ( FLUID_LIBS "${FLUID_LIBS};nsl;socket" )
  set ( LIBFLUID_LIBS "${LIBFLUID_LIBS};nsl;socket" )
endif ( CMAKE_SYSTEM MATCHES "SunOS" )

# Apple Mac OSX
unset ( COREAUDIO_SUPPORT CACHE )
unset ( COREAUDIO_LIBS CACHE )
unset ( COREMIDI_SUPPORT CACHE )
unset ( COREMIDI_LIBS CACHE )
unset ( DARWIN CACHE )
unset ( MACOSX_FRAMEWORK CACHE )
if ( CMAKE_SYSTEM MATCHES "Darwin" )
  set ( DARWIN 1 )
  set ( CMAKE_INSTALL_NAME_DIR
        ${CMAKE_INSTALL_PREFIX}/${CMAKE_INSTALL_LIBDIR} )
  if ( enable-coreaudio )
    check_include_file ( CoreAudio/AudioHardware.h COREAUDIO_FOUND )
    if ( COREAUDIO_FOUND )
      set ( COREAUDIO_SUPPORT ${COREAUDIO_FOUND} )
      set ( COREAUDIO_LIBS "-Wl,-framework,CoreAudio,-framework,AudioUnit" )
    endif ( COREAUDIO_FOUND )
  endif ( enable-coreaudio )
  if ( enable-coremidi )
    check_include_file ( CoreMIDI/MIDIServices.h COREMIDI_FOUND )
    if ( COREMIDI_FOUND )
      set ( COREMIDI_SUPPORT ${COREMIDI_FOUND} )
      set ( COREMIDI_LIBS "-Wl,-framework,CoreMIDI,-framework,CoreServices" )
    endif ( COREMIDI_FOUND )
  endif ( enable-coremidi )
  if ( enable-framework )
    set ( MACOSX_FRAMEWORK 1 )
  endif ( enable-framework )
endif ( CMAKE_SYSTEM MATCHES "Darwin" )

unset ( NETWORK_SUPPORT )
if ( enable-network )
    set ( NETWORK_SUPPORT 1 )
endif ( enable-network )

unset ( WITH_FLOAT CACHE )
if ( enable-floats )
    set ( WITH_FLOAT 1 )
endif ( enable-floats )

unset ( WITH_PROFILING CACHE )
if ( enable-profiling )
    set ( WITH_PROFILING 1 )
    if ( CMAKE_C_COMPILER_ID STREQUAL "Clang" )
      set ( OPT_FLAGS "-Rpass=loop-vectorize" ) # -Rpass-analysis=loop-vectorize" )
    elseif ( CMAKE_C_COMPILER_ID STREQUAL "Intel" )
      set ( OPT_FLAGS "-qopt-report=3" )
    elseif ( CMAKE_C_COMPILER_ID STREQUAL "GNU" )
      set ( OPT_FLAGS "" )
    endif ( )
    
    set ( CMAKE_C_FLAGS "${CMAKE_C_FLAGS} ${OPT_FLAGS}" )
    
    find_program( CLANG_TIDY
                NAMES "clang-tidy"
                DOC "Path to clang-tidy executable" )

    if ( CLANG_TIDY )
        message ( STATUS "Found clang-tidy at ${CLANG_TIDY}" )
        execute_process ( COMMAND ${CLANG_TIDY} "--version" )
        set ( CMAKE_C_CLANG_TIDY ${CLANG_TIDY} )
    endif ( CLANG_TIDY )

endif ( enable-profiling )

unset ( ENABLE_TRAPONFPE CACHE )
unset ( TRAP_ON_FPE CACHE )
if ( enable-trap-on-fpe AND NOT APPLE AND NOT WIN32 )
    set ( ENABLE_TRAPONFPE 1 )
    set ( TRAP_ON_FPE 1 )
endif ( enable-trap-on-fpe AND NOT APPLE AND NOT WIN32 )

unset ( ENABLE_FPECHECK CACHE )
unset ( FPE_CHECK CACHE )
if ( enable-fpe-check AND NOT APPLE AND NOT WIN32 )
    set ( ENABLE_FPECHECK 1 )
    set ( FPE_CHECK 1 )
endif ( enable-fpe-check AND NOT APPLE AND NOT WIN32 )

if ( NOT CMAKE_BUILD_TYPE )
    set ( CMAKE_BUILD_TYPE "RelWithDebInfo" CACHE STRING
          "Choose the build type, options: Debug Release RelWithDebInfo MinSizeRel" FORCE )
endif ( NOT CMAKE_BUILD_TYPE )

unset ( ENABLE_DEBUG CACHE )
if ( CMAKE_BUILD_TYPE MATCHES "Debug" )
    set ( ENABLE_DEBUG 1 )
    add_definitions(-DDEBUG) # -D_GLIBCXX_DEBUG) # for additional C++ STL container debugging
endif ( CMAKE_BUILD_TYPE MATCHES "Debug" )

# Additional targets to perform clang-format/clang-tidy
# Get all project files
file(GLOB_RECURSE
     ALL_SOURCE_FILES
     LIST_DIRECTORIES false
     ${CMAKE_SOURCE_DIR}/*.[chi]
     ${CMAKE_SOURCE_DIR}/*.[chi]pp
     ${CMAKE_SOURCE_DIR}/*.[chi]xx
     ${CMAKE_SOURCE_DIR}/*.cc
     ${CMAKE_SOURCE_DIR}/*.hh
     ${CMAKE_SOURCE_DIR}/*.ii
     ${CMAKE_SOURCE_DIR}/*.[CHI]
     )

find_program ( ASTYLE "astyle" )
if ( ASTYLE )
  add_custom_target(
    format
    COMMAND ${ASTYLE}
    -A1
    -xb
    -j
    -k3
    -p
    -f
    -n
    -U
    ${ALL_SOURCE_FILES}
    )
endif(ASTYLE)

find_package ( PkgConfig REQUIRED )

# Mandatory libraries: glib and gthread
pkg_check_modules ( GLIB REQUIRED glib-2.0>=2.6.5 gthread-2.0>=2.6.5 IMPORTED_TARGET )
list( APPEND PC_REQUIRES_PRIV "glib-2.0" "gthread-2.0")

if ( GLIB_glib-2.0_VERSION AND GLIB_glib-2.0_VERSION VERSION_LESS "2.26.0" )
    message ( WARNING "Your version of glib is very old. This may cause problems with fluidsynth's sample cache on Windows. Consider updating to glib 2.26 or newer!" )
endif ( GLIB_glib-2.0_VERSION AND GLIB_glib-2.0_VERSION VERSION_LESS "2.26.0" )

include ( PkgConfigHelpers ) # has unset_pkg_config()

# Optional features
unset ( LIBSNDFILE_SUPPORT CACHE )
unset ( LIBSNDFILE_HASVORBIS CACHE )
if ( enable-libsndfile )
pkg_check_modules ( LIBSNDFILE sndfile>=1.0.0 IMPORTED_TARGET )
set ( LIBSNDFILE_SUPPORT ${LIBSNDFILE_FOUND} )
if ( LIBSNDFILE_SUPPORT )
    #[[ cmake_print_variables (
    LIBSNDFILE_STATIC_LIBRARIES 
        LIBSNDFILE_STATIC_LINK_LIBRARIES 
        LIBSNDFILE_STATIC_LDFLAGS 
        LIBSNDFILE_STATIC_LDFLAGS_OTHER )  ]]
    list( APPEND PC_REQUIRES_PRIV "sndfile")
    if ( LIBSNDFILE_STATIC_LIBRARIES MATCHES "vorbis" OR
            LIBSNDFILE_STATIC_LDFLAGS MATCHES "vorbis" OR
            LIBSNDFILE_STATIC_LDFLAGS_OTHER MATCHES "vorbis" )
        set ( LIBSNDFILE_HASVORBIS 1 )
    else ()
        message ( NOTICE "Seems like libsndfile was compiled without OGG/Vorbis support." )
    endif ()
    #[[ cmake_print_properties( TARGETS PkgConfig::LIBSNDFILE
        PROPERTIES 
            INTERFACE_COMPILE_OPTIONS
            INTERFACE_INCLUDE_DIRECTORIES
            INTERFACE_LINK_OPTIONS
            INTERFACE_LINK_LIBRARIES )  ]]
    sanitize_target_dirs(PkgConfig::LIBSNDFILE)
endif ( LIBSNDFILE_SUPPORT )
else ( enable-libsndfile )
    unset_pkg_config ( LIBSNDFILE )
    unset_pkg_config ( LIBSNDFILE_VORBIS )
endif ( enable-libsndfile )

unset ( PULSE_SUPPORT CACHE )
if ( enable-pulseaudio )
    pkg_check_modules ( PULSE libpulse-simple>=0.9.8 IMPORTED_TARGET )
    set ( PULSE_SUPPORT ${PULSE_FOUND} )
    if ( PULSE_SUPPORT )
        list( APPEND PC_REQUIRES_PRIV "libpulse-simple")
    endif ( PULSE_SUPPORT )
else ( enable-pulseaudio )
    unset_pkg_config ( PULSE )
endif ( enable-pulseaudio )

unset ( ALSA_SUPPORT CACHE )
if ( enable-alsa )
    pkg_check_modules ( ALSA alsa>=0.9.1 IMPORTED_TARGET )
    set ( ALSA_SUPPORT ${ALSA_FOUND} )
    if ( ALSA_SUPPORT )
        list( APPEND PC_REQUIRES_PRIV "alsa")
    endif ( ALSA_SUPPORT )
else ( enable-alsa )
    unset_pkg_config ( ALSA )
endif ( enable-alsa )

unset ( PORTAUDIO_SUPPORT CACHE )
if ( enable-portaudio )
    pkg_check_modules ( PORTAUDIO portaudio-2.0>=19 IMPORTED_TARGET )
    set ( PORTAUDIO_SUPPORT ${PORTAUDIO_FOUND} )
    if ( PORTAUDIO_SUPPORT )
        list( APPEND PC_REQUIRES_PRIV "portaudio-2.0")
    endif ()
else ( enable-portaudio )
    unset_pkg_config ( PORTAUDIO )
endif ( enable-portaudio )

unset ( JACK_SUPPORT CACHE )
if ( enable-jack )
    pkg_check_modules ( JACK jack IMPORTED_TARGET )
    set ( JACK_SUPPORT ${JACK_FOUND} )
    if (JACK_SUPPORT)
        sanitize_target_dirs(PkgConfig::JACK)
        list( APPEND PC_REQUIRES_PRIV "jack")
    endif()
else ( enable-jack )
    unset_pkg_config ( JACK )
endif ( enable-jack )

<<<<<<< HEAD
unset ( LASH_SUPPORT CACHE )
if ( enable-lash )
    pkg_check_modules ( LASH lash-1.0>=0.3 IMPORTED_TARGET )
=======
    unset ( PIPEWIRE_SUPPORT CACHE )
    if ( enable-pipewire )
    pkg_check_modules ( PIPEWIRE libpipewire-0.3 )
    set ( PIPEWIRE_SUPPORT ${PIPEWIRE_FOUND} )
    else ( enable-pipewire )
    unset_pkg_config ( PIPEWIRE )
    endif ( enable-pipewire )

    unset ( LASH_SUPPORT CACHE )
    if ( enable-lash )
    pkg_check_modules ( LASH lash-1.0>=0.3 )
>>>>>>> 8eaa91bf
    if ( LASH_FOUND )
        set ( LASH_SUPPORT 1 )
        add_definitions ( -DHAVE_LASH )
        sanitize_target_dirs(PkgConfig::LASH)
        list( APPEND PC_REQUIRES_PRIV "lash-1.0")
    endif ( LASH_FOUND )
else ( enable-lash )
    unset_pkg_config ( LASH )
    remove_definitions( -DHAVE_LASH )
endif ( enable-lash )

unset ( SYSTEMD_SUPPORT CACHE )
if ( enable-systemd )
    pkg_check_modules ( SYSTEMD libsystemd IMPORTED_TARGET )
    set ( SYSTEMD_SUPPORT ${SYSTEMD_FOUND} )
    if ( SYSTEMD_SUPPORT )
        list( APPEND PC_REQUIRES_PRIV "libsystemd")
    endif ( SYSTEMD_SUPPORT )
else ( enable-systemd )
    unset_pkg_config ( SYSTEMD )
endif ( enable-systemd )

unset ( DBUS_SUPPORT CACHE )
if ( enable-dbus )
pkg_check_modules ( DBUS dbus-1>=1.0.0 IMPORTED_TARGET )
set ( DBUS_SUPPORT ${DBUS_FOUND} )
if ( DBUS_SUPPORT )
    list( APPEND PC_REQUIRES_PRIV "dbus-1")
endif ()
else ( enable-dbus )
    unset_pkg_config ( DBUS )
endif ( enable-dbus )

unset ( LADSPA_SUPPORT CACHE )
if ( enable-ladspa )
check_include_file ( ladspa.h LADSPA_SUPPORT )
if ( LADSPA_SUPPORT )
    pkg_check_modules ( GMODULE REQUIRED gmodule-2.0>=2.6.5 IMPORTED_TARGET )
    set ( LADSPA 1 )
    list( APPEND PC_REQUIRES_PRIV "gmodule-2.0")
endif ( LADSPA_SUPPORT )
endif ( enable-ladspa )

unset ( LIBINSTPATCH_SUPPORT CACHE )
if ( enable-libinstpatch )
    pkg_check_modules ( LIBINSTPATCH libinstpatch-1.0>=1.1.0 IMPORTED_TARGET )
    set ( LIBINSTPATCH_SUPPORT ${LIBINSTPATCH_FOUND} )
    if ( LIBINSTPATCH_SUPPORT )
        list( APPEND PC_REQUIRES_PRIV "libinstpatch-1.0")
        #[[ cmake_print_properties( TARGETS PkgConfig::LIBINSTPATCH
            PROPERTIES
                INTERFACE_COMPILE_OPTIONS
                INTERFACE_INCLUDE_DIRECTORIES
                INTERFACE_LINK_DIRECTORIES
                INTERFACE_LINK_OPTIONS
                INTERFACE_LINK_LIBRARIES ) ]]
        sanitize_target_dirs(PkgConfig::LIBINSTPATCH)
    endif (LIBINSTPATCH_SUPPORT )
endif ( enable-libinstpatch )

unset ( SDL2_SUPPORT CACHE )
if ( enable-sdl2 )
    pkg_check_modules ( SDL2 sdl2 IMPORTED_TARGET )
    set ( SDL2_SUPPORT ${SDL2_FOUND} )
    if ( SDL2_SUPPORT )
        list( APPEND PC_REQUIRES_PRIV "sdl2")
    endif ( SDL2_SUPPORT )
else ( enable-sdl2 )
    unset_pkg_config ( SDL2 )
endif ( enable-sdl2 )

unset ( OBOE_SUPPORT CACHE )
if ( enable-oboe )
    pkg_check_modules ( OBOE oboe-1.0 IMPORTED_TARGET )
    if ( OBOE_FOUND )
    set(CMAKE_CXX_STANDARD 14)
    set(CMAKE_CXX_STANDARD_REQUIRED ON)
    set ( OBOE_SUPPORT 1 )
    list( APPEND PC_REQUIRES_PRIV "oboe-1.0")
    endif ( OBOE_FOUND )
endif ( enable-oboe )

unset ( WITH_READLINE CACHE )
unset ( READLINE_LIBS CACHE )
if ( enable-readline )
pkg_check_modules ( READLINE readline QUIET IMPORTED_TARGET )
if ( READLINE_FOUND )
    list( APPEND PC_REQUIRES_PRIV "readline")
else ( READLINE_FOUND )
    find_package ( READLINE )
    set ( READLINE_FOUND ${HAVE_READLINE} )
endif ( READLINE_FOUND )
if ( READLINE_FOUND )
    set ( WITH_READLINE 1 )
    set ( READLINE_LIBS ${READLINE_LIBRARIES} )
endif ( READLINE_FOUND )
endif ( enable-readline )

unset ( AUFILE_SUPPORT CACHE )
if ( enable-aufile )
  set ( AUFILE_SUPPORT 1 )
endif ( enable-aufile )

unset ( OSS_SUPPORT CACHE )
if ( enable-oss )
  find_package ( OSS QUIET )
  set ( OSS_SUPPORT ${OSS_FOUND} )
endif ( enable-oss )

unset ( MIDISHARE_SUPPORT CACHE )
if ( enable-midishare )
  find_package ( MidiShare QUIET )
  set ( MIDISHARE_SUPPORT ${MidiShare_FOUND} )
  if ( MidiShare_FOUND )
    set ( MidiShare_LIBS ${MidiShare_LIBRARIES} )
  else ( MidiShare_FOUND )
    unset ( MidiShare_LIBS CACHE )
  endif ( MidiShare_FOUND )
else ( enable-midishare )
  unset ( MidiShare_LIBS CACHE )
endif ( enable-midishare )

unset ( OPENSLES_SUPPORT CACHE )
unset ( OpenSLES_LIBS CACHE )
if ( enable-opensles )
  check_include_file ( SLES/OpenSLES.h OPENSLES_SUPPORT )
  if ( OPENSLES_SUPPORT )
    find_library ( OpenSLES_LIBS OpenSLES )
    if ( NOT OpenSLES_LIBS )
      unset ( OPENSLES_SUPPORT )
    endif ( NOT OpenSLES_LIBS )
  endif ( OPENSLES_SUPPORT )
endif ( enable-opensles )

unset ( ENABLE_MIXER_THREADS CACHE )
if ( enable-threads )
  set ( ENABLE_MIXER_THREADS 1 )
endif ( enable-threads )

unset ( HAVE_OPENMP CACHE )
find_package ( OpenMP QUIET )
if ( OpenMP_FOUND OR OpenMP_C_FOUND )
    message(STATUS "Found OpenMP version: ${OpenMP_C_VERSION} date: ${OpenMP_C_SPEC_DATE}")
    if ( TARGET OpenMP::OpenMP_C AND (( NOT OpenMP_C_SPEC_DATE LESS "201307" ) OR NOT ( OpenMP_C_VERSION VERSION_LESS "4.0" )) )
        #[[ cmake_print_properties( TARGETS OpenMP::OpenMP_C
            PROPERTIES 
               INTERFACE_COMPILE_OPTIONS
               INTERFACE_INCLUDE_DIRECTORIES
               INTERFACE_LINK_OPTIONS
               INTERFACE_LINK_LIBRARIES ) ]]
   	set ( HAVE_OPENMP 1 )
    else()
        message(STATUS "  OpenMP version is not supported. Feature disabled.")
    endif()
endif()

# manipulate some variables to setup a proper test env
set(TEST_SOUNDFONT "${CMAKE_SOURCE_DIR}/sf2/VintageDreamsWaves-v2.sf2")
set(TEST_SOUNDFONT_UTF8_1 "${CMAKE_SOURCE_DIR}/sf2/\\xE2\\x96\\xA0VintageDreamsWaves-v2\\xE2\\x96\\xA0.sf2")
set(TEST_SOUNDFONT_UTF8_2 "${CMAKE_SOURCE_DIR}/sf2/VìntàgèDrèàmsWàvès-v2.sf2")
set(TEST_SOUNDFONT_SF3 "${CMAKE_SOURCE_DIR}/sf2/VintageDreamsWaves-v2.sf3")
set(TEST_MIDI_UTF8 "${CMAKE_SOURCE_DIR}/test/èmpty.mid")

# Make sure to link against libm before checking for math functions below
set ( CMAKE_REQUIRED_LIBRARIES "${LIBFLUID_LIBS};${WINDOWS_LIBS}" )

# Check for C99 float math

unset ( HAVE_SINF CACHE )
CHECK_SYMBOL_EXISTS ( sinf "math.h" HAVE_SINF )
if ( HAVE_SINF )
  set ( HAVE_SINF 1 )
endif ( HAVE_SINF )

unset ( HAVE_COSF CACHE )
CHECK_SYMBOL_EXISTS ( cosf "math.h" HAVE_COSF )
if ( HAVE_COSF )
  set ( HAVE_COSF 1 )
endif ( HAVE_COSF )

unset ( HAVE_FABSF CACHE )
CHECK_SYMBOL_EXISTS ( fabsf "math.h" HAVE_FABSF )
if ( HAVE_FABSF )
  set ( HAVE_FABSF 1 )
endif ( HAVE_FABSF )

unset ( HAVE_POWF CACHE )
CHECK_SYMBOL_EXISTS ( powf "math.h" HAVE_POWF )
if ( HAVE_POWF )
  set ( HAVE_POWF 1 )
endif ( HAVE_POWF )

unset ( HAVE_SQRTF CACHE )
CHECK_SYMBOL_EXISTS ( sqrtf "math.h" HAVE_SQRTF )
if ( HAVE_SQRTF )
  set ( HAVE_SQRTF 1 )
endif ( HAVE_SQRTF )

unset ( HAVE_LOGF CACHE )
CHECK_SYMBOL_EXISTS ( logf "math.h" HAVE_LOGF )
if ( HAVE_LOGF )
  set ( HAVE_LOGF 1 )
endif ( HAVE_LOGF )

unset ( HAVE_INETNTOP CACHE )
unset ( IPV6_SUPPORT CACHE )
if ( WIN32 )
  CHECK_SYMBOL_EXISTS ( inet_ntop "ws2tcpip.h" HAVE_INETNTOP )
else ( WIN32 )
  CHECK_SYMBOL_EXISTS ( inet_ntop "arpa/inet.h" HAVE_INETNTOP )
endif ( WIN32 )
if ( enable-ipv6 )
  if ( HAVE_INETNTOP )
    set ( IPV6_SUPPORT 1 )
  endif ( HAVE_INETNTOP )
endif ( enable-ipv6 )

unset ( HAVE_SOCKLEN_T CACHE )
set ( CMAKE_EXTRA_INCLUDE_FILES_SAVE ${CMAKE_EXTRA_INCLUDE_FILES} )
if ( WIN32 )
  set ( CMAKE_EXTRA_INCLUDE_FILES "winsock2.h;ws2tcpip.h" )
else ( WIN32 )
  set ( CMAKE_EXTRA_INCLUDE_FILES sys/socket.h )
endif ( WIN32 )
check_type_size ( socklen_t SOCKLEN_T )
set ( CMAKE_EXTRA_INCLUDE_FILES ${CMAKE_EXTRA_INCLUDE_FILES_SAVE} )
if ( HAVE_SOCKLEN_T )
  set ( HAVE_SOCKLEN_T 1 )
endif ( HAVE_SOCKLEN_T )

# General configuration file
configure_file ( ${CMAKE_SOURCE_DIR}/src/config.cmake
                 ${CMAKE_BINARY_DIR}/config.h )

<<<<<<< HEAD
=======
# Setup linker directories NOW, as the command will apply only to targets created after it has been called.
link_directories (
    ${GLIB_LIBRARY_DIRS}
    ${LASH_LIBRARY_DIRS}
    ${JACK_LIBRARY_DIRS}
    ${PIPEWIRE_LIBRARY_DIRS}
    ${ALSA_LIBRARY_DIRS}
    ${PULSE_LIBRARY_DIRS}
    ${PORTAUDIO_LIBRARY_DIRS}
    ${LIBSNDFILE_LIBRARY_DIRS}
    ${DBUS_LIBRARY_DIRS}
    ${SDL2_LIBRARY_DIRS}
    ${OBOE_LIBRARY_DIRS}
    ${LIBINSTPATCH_LIBRARY_DIRS}
)

>>>>>>> 8eaa91bf
# required to allow ctest to be called from top-level build directory
ENABLE_TESTING()

# Process subdirectories
add_subdirectory ( src )
add_subdirectory ( test )
add_subdirectory ( doc )

# pkg-config support
set ( prefix "${CMAKE_INSTALL_PREFIX}" )
set ( exec_prefix "\${prefix}" )
if ( IS_ABSOLUTE "${CMAKE_INSTALL_LIBDIR}" )
  set ( libdir "${CMAKE_INSTALL_LIBDIR}" )
else ()
  set ( libdir "\${exec_prefix}/${CMAKE_INSTALL_LIBDIR}" )
endif ()
if ( IS_ABSOLUTE "${CMAKE_INSTALL_INCLUDEDIR}" )
  set ( includedir "${CMAKE_INSTALL_INCLUDEDIR}" )
else ()
  set ( includedir "\${prefix}/${CMAKE_INSTALL_INCLUDEDIR}" )
endif ()

<<<<<<< HEAD
generate_pkgconfig_spec(fluidsynth.pc.in ${CMAKE_BINARY_DIR}/fluidsynth.pc libfluidsynth-OBJ)
=======
if ( CMAKE_VERSION VERSION_EQUAL "3.12.0" OR CMAKE_VERSION VERSION_GREATER "3.12.0" )
    # retrieve all the private libs we depend on
    get_target_property ( LIBS_PRIVATE libfluidsynth INTERFACE_LINK_LIBRARIES)
    # make a copy
    set ( LIBS_PRIVATE_WITH_PATH ${LIBS_PRIVATE} )

    # this matches any path and any flag entries (starting with '-')
    set ( LIB_LIST_REGEX "(^(.+)\/([^\/]+)$)|(^\-.*$)" )
    # remove all entries from the list which are specified by path and which already have -l
    list ( FILTER LIBS_PRIVATE EXCLUDE REGEX ${LIB_LIST_REGEX} )
    # include only entries specifed by path
    list ( FILTER LIBS_PRIVATE_WITH_PATH INCLUDE REGEX ${LIB_LIST_REGEX} )

    # prepend the linker flag to all entries except the ones that already have it
    list ( TRANSFORM LIBS_PRIVATE PREPEND "-l")
    list ( JOIN LIBS_PRIVATE " " LIBS_PRIVATE_JOINED )
    list ( JOIN LIBS_PRIVATE_WITH_PATH " " LIBS_PRIVATE_WITH_PATH_JOINED )

    list ( JOIN PC_REQUIRES_PRIV " " PC_REQUIRES_PRIV_JOINED )
else ()
    set ( LIBS_PRIVATE "" )
    set ( LIBS_PRIVATE_WITH_PATH "" )
    message ( DEPRECATION "Your version of CMake is old. A complete pkg-config file can not created. Get cmake 3.13.3 or newer." )
endif ( CMAKE_VERSION VERSION_EQUAL "3.12.0" OR CMAKE_VERSION VERSION_GREATER "3.12.0" )
>>>>>>> 8eaa91bf

configure_file ( fluidsynth.pc.in
	${CMAKE_BINARY_DIR}/fluidsynth.pc IMMEDIATE @ONLY )
install ( FILES ${CMAKE_BINARY_DIR}/fluidsynth.pc
	DESTINATION ${CMAKE_INSTALL_LIBDIR}/pkgconfig )

# Exported targets for cmake: find_package(FluidSynth)
# when installed, use CMAKE_PREFIX_PATH=fluidsynth-prefix;...
# to use the build directory directly set the FluidSynth_DIR variable instead.

# targets in the build directory
export(EXPORT FluidSynthTargets
   FILE "${CMAKE_CURRENT_BINARY_DIR}/FluidSynthTargets.cmake"
   NAMESPACE FluidSynth::
)

include(CMakePackageConfigHelpers) # SameMinorVersion requires CMake 3.11
write_basic_package_version_file(
    FluidSynthConfigVersion.cmake
    VERSION ${VERSION}
    COMPATIBILITY SameMinorVersion
)

# Here, configure_file() is used instead of the more orthodox macro
# configure_package_config_file() because the latter does not
# support generating a config.cmake file for both the installed
# package and for using the build directory directly.
configure_file(FluidSynthConfig.cmake.in FluidSynthConfig.cmake @ONLY)
install(FILES "${CMAKE_CURRENT_BINARY_DIR}/FluidSynthConfig.cmake"
              "${CMAKE_CURRENT_BINARY_DIR}/FluidSynthConfigVersion.cmake"
    DESTINATION ${CMAKE_INSTALL_LIBDIR}/cmake/fluidsynth
)

# Extra targets for Unix build environments
if ( UNIX )
    if ( DEFINED FLUID_DAEMON_ENV_FILE)
        configure_file ( fluidsynth.service.in
        ${CMAKE_BINARY_DIR}/fluidsynth.service @ONLY )

        configure_file ( fluidsynth.conf.in
        ${CMAKE_BINARY_DIR}/fluidsynth.conf @ONLY )

    endif ( DEFINED FLUID_DAEMON_ENV_FILE )

    # uninstall custom target
    configure_file ( "${CMAKE_SOURCE_DIR}/cmake_admin/cmake_uninstall.cmake.in"
      "${CMAKE_CURRENT_BINARY_DIR}/cmake_uninstall.cmake" IMMEDIATE @ONLY)
    add_custom_target ( uninstall
      "${CMAKE_COMMAND}" -P "${CMAKE_CURRENT_BINARY_DIR}/cmake_uninstall.cmake")

    # tarball custom target
    add_custom_target ( tarball
        COMMAND mkdir -p ${PACKAGE}-${VERSION}
        COMMAND cp -r bindings ${PACKAGE}-${VERSION}
        COMMAND cp -r cmake_admin ${PACKAGE}-${VERSION}
        COMMAND cp -r doc ${PACKAGE}-${VERSION}
        COMMAND cp -r include ${PACKAGE}-${VERSION}
        COMMAND cp -r src ${PACKAGE}-${VERSION}
        COMMAND cp AUTHORS ChangeLog CMakeLists.txt LICENSE ${PACKAGE}.* INSTALL NEWS README* THANKS TODO ${PACKAGE}-${VERSION}
#       COMMAND tar -cj --exclude .svn --exclude Makefile.am -f ${PACKAGE}-${VERSION}.tar.bz2 ${PACKAGE}-${VERSION}
#       COMMAND tar -cz --exclude .svn --exclude Makefile.am -f ${PACKAGE}-${VERSION}.tar.gz ${PACKAGE}-${VERSION}
#       COMMAND zip -qr ${PACKAGE}-${VERSION}.zip ${PACKAGE}-${VERSION} -x '*.svn*' -x '*Makefile.am'
        COMMAND tar -cj --exclude .svn -f ${PACKAGE}-${VERSION}.tar.bz2 ${PACKAGE}-${VERSION}
        COMMAND tar -cz --exclude .svn -f ${PACKAGE}-${VERSION}.tar.gz ${PACKAGE}-${VERSION}
        COMMAND zip -qr ${PACKAGE}-${VERSION}.zip ${PACKAGE}-${VERSION} -x '*.svn*'
        COMMAND rm -rf ${PACKAGE}-${VERSION}
        WORKING_DIRECTORY ${CMAKE_SOURCE_DIR}
    )

endif ( UNIX )

include ( report )

# CPack support
set ( CPACK_PACKAGE_DESCRIPTION_SUMMARY "FluidSynth real-time synthesizer" )
set ( CPACK_PACKAGE_VENDOR "fluidsynth.org" )
set ( CPACK_PACKAGE_DESCRIPTION_FILE "${CMAKE_SOURCE_DIR}/README.md" )
set ( CPACK_RESOURCE_FILE_LICENSE "${CMAKE_SOURCE_DIR}/LICENSE" )
set ( CPACK_PACKAGE_VERSION_MAJOR ${FLUIDSYNTH_VERSION_MAJOR} )
set ( CPACK_PACKAGE_VERSION_MINOR ${FLUIDSYNTH_VERSION_MINOR} )
set ( CPACK_PACKAGE_VERSION_PATCH ${FLUIDSYNTH_VERSION_MICRO} )
set ( CPACK_PACKAGE_EXECUTABLES "fluidsynth" "FluidSynth CLI" )

# source packages
set ( CPACK_SOURCE_GENERATOR TGZ;TBZ2;ZIP )
set ( CPACK_SOURCE_IGNORE_FILES "/.svn/;/build/;~$;.cproject;.project;/.settings/;${CPACK_SOURCE_IGNORE_FILES}" )
set ( CPACK_SOURCE_PACKAGE_FILE_NAME "${PACKAGE}-${VERSION}" )
set ( CPACK_SOURCE_STRIP_FILES OFF )

# binary packages
include ( InstallRequiredSystemLibraries )
set ( CPACK_GENERATOR STGZ;TGZ;TBZ2;ZIP )
set ( CPACK_PACKAGE_NAME ${PACKAGE} )
set ( CPACK_STRIP_FILES ON )

include ( CPack )<|MERGE_RESOLUTION|>--- conflicted
+++ resolved
@@ -564,23 +564,17 @@
     unset_pkg_config ( JACK )
 endif ( enable-jack )
 
-<<<<<<< HEAD
+unset ( PIPEWIRE_SUPPORT CACHE )
+if ( enable-pipewire )
+    pkg_check_modules ( PIPEWIRE libpipewire-0.3 )
+    set ( PIPEWIRE_SUPPORT ${PIPEWIRE_FOUND} )
+else ( enable-pipewire )
+    unset_pkg_config ( PIPEWIRE )
+endif ( enable-pipewire )
+
 unset ( LASH_SUPPORT CACHE )
 if ( enable-lash )
     pkg_check_modules ( LASH lash-1.0>=0.3 IMPORTED_TARGET )
-=======
-    unset ( PIPEWIRE_SUPPORT CACHE )
-    if ( enable-pipewire )
-    pkg_check_modules ( PIPEWIRE libpipewire-0.3 )
-    set ( PIPEWIRE_SUPPORT ${PIPEWIRE_FOUND} )
-    else ( enable-pipewire )
-    unset_pkg_config ( PIPEWIRE )
-    endif ( enable-pipewire )
-
-    unset ( LASH_SUPPORT CACHE )
-    if ( enable-lash )
-    pkg_check_modules ( LASH lash-1.0>=0.3 )
->>>>>>> 8eaa91bf
     if ( LASH_FOUND )
         set ( LASH_SUPPORT 1 )
         add_definitions ( -DHAVE_LASH )
@@ -815,25 +809,6 @@
 configure_file ( ${CMAKE_SOURCE_DIR}/src/config.cmake
                  ${CMAKE_BINARY_DIR}/config.h )
 
-<<<<<<< HEAD
-=======
-# Setup linker directories NOW, as the command will apply only to targets created after it has been called.
-link_directories (
-    ${GLIB_LIBRARY_DIRS}
-    ${LASH_LIBRARY_DIRS}
-    ${JACK_LIBRARY_DIRS}
-    ${PIPEWIRE_LIBRARY_DIRS}
-    ${ALSA_LIBRARY_DIRS}
-    ${PULSE_LIBRARY_DIRS}
-    ${PORTAUDIO_LIBRARY_DIRS}
-    ${LIBSNDFILE_LIBRARY_DIRS}
-    ${DBUS_LIBRARY_DIRS}
-    ${SDL2_LIBRARY_DIRS}
-    ${OBOE_LIBRARY_DIRS}
-    ${LIBINSTPATCH_LIBRARY_DIRS}
-)
-
->>>>>>> 8eaa91bf
 # required to allow ctest to be called from top-level build directory
 ENABLE_TESTING()
 
@@ -856,34 +831,7 @@
   set ( includedir "\${prefix}/${CMAKE_INSTALL_INCLUDEDIR}" )
 endif ()
 
-<<<<<<< HEAD
 generate_pkgconfig_spec(fluidsynth.pc.in ${CMAKE_BINARY_DIR}/fluidsynth.pc libfluidsynth-OBJ)
-=======
-if ( CMAKE_VERSION VERSION_EQUAL "3.12.0" OR CMAKE_VERSION VERSION_GREATER "3.12.0" )
-    # retrieve all the private libs we depend on
-    get_target_property ( LIBS_PRIVATE libfluidsynth INTERFACE_LINK_LIBRARIES)
-    # make a copy
-    set ( LIBS_PRIVATE_WITH_PATH ${LIBS_PRIVATE} )
-
-    # this matches any path and any flag entries (starting with '-')
-    set ( LIB_LIST_REGEX "(^(.+)\/([^\/]+)$)|(^\-.*$)" )
-    # remove all entries from the list which are specified by path and which already have -l
-    list ( FILTER LIBS_PRIVATE EXCLUDE REGEX ${LIB_LIST_REGEX} )
-    # include only entries specifed by path
-    list ( FILTER LIBS_PRIVATE_WITH_PATH INCLUDE REGEX ${LIB_LIST_REGEX} )
-
-    # prepend the linker flag to all entries except the ones that already have it
-    list ( TRANSFORM LIBS_PRIVATE PREPEND "-l")
-    list ( JOIN LIBS_PRIVATE " " LIBS_PRIVATE_JOINED )
-    list ( JOIN LIBS_PRIVATE_WITH_PATH " " LIBS_PRIVATE_WITH_PATH_JOINED )
-
-    list ( JOIN PC_REQUIRES_PRIV " " PC_REQUIRES_PRIV_JOINED )
-else ()
-    set ( LIBS_PRIVATE "" )
-    set ( LIBS_PRIVATE_WITH_PATH "" )
-    message ( DEPRECATION "Your version of CMake is old. A complete pkg-config file can not created. Get cmake 3.13.3 or newer." )
-endif ( CMAKE_VERSION VERSION_EQUAL "3.12.0" OR CMAKE_VERSION VERSION_GREATER "3.12.0" )
->>>>>>> 8eaa91bf
 
 configure_file ( fluidsynth.pc.in
 	${CMAKE_BINARY_DIR}/fluidsynth.pc IMMEDIATE @ONLY )
